#!/usr/bin/env python
from __future__ import print_function
import numpy
import os, sys

# import version from file
with open('pyroomacoustics/version.py') as f:
    exec(f.read())

try:
    from setuptools import setup, Extension
    from setuptools.command.build_ext import build_ext
    from setuptools import distutils
except ImportError:
    print("Setuptools unavailable. Falling back to distutils.")
    import distutils
    from distutils.core import setup
    from distutils.extension import Extension
    from distutils.command.build_ext import build_ext

from Cython.Build import cythonize

# To use a consistent encoding
from codecs import open
from os import path


class get_pybind_include(object):
    """Helper class to determine the pybind11 include path

    The purpose of this class is to postpone importing pybind11
    until it is actually installed, so that the ``get_include()``
    method can be invoked. """

    def __init__(self, user=False):
        self.user = user

    def __str__(self):
        import pybind11
        return pybind11.get_include(self.user)


# build C extension for image source model
libroom_src_dir = 'pyroomacoustics/libroom_src'
ext_modules = [
        Extension(
            'pyroomacoustics.libroom',
            [ os.path.join(libroom_src_dir, f)
<<<<<<< HEAD
                #for f in ['libroom.cpp','wall.cpp', 'geometry.cpp', 'room.cpp', 'utility.cpp']],
=======
>>>>>>> d941851a
                for f in ['libroom.cpp'] ],
                #for f in ['libroom.cpp','wall.cpp', 'geometry.cpp', 'room.cpp']],
            include_dirs=[
                '.',
                libroom_src_dir,
                str(get_pybind_include()),
                str(get_pybind_include(user=True)),
                os.path.join(libroom_src_dir, 'ext/eigen'),
                ],
            language='c++',
            extra_compile_args = ['-DEIGEN_MPL2_ONLY', '-Wall', '-O3',],
            ),
        Extension(
            'pyroomacoustics.build_rir',
            ["pyroomacoustics/build_rir.pyx"],
            language='c',
            extra_compile_args = [],
            ),
        ]

here = path.abspath(path.dirname(__file__))

# Get the long description from the README file
with open(path.join(here, 'README.rst'), encoding='utf-8') as f:
    long_description = f.read()


### Build Tools (taken from pybind11 example) ###

# As of Python 3.6, CCompiler has a `has_flag` method.
# cf http://bugs.python.org/issue26689
def has_flag(compiler, flagname):
    """Return a boolean indicating whether a flag name is supported on
    the specified compiler.
    """
    import tempfile
    with tempfile.NamedTemporaryFile('w', suffix='.cpp') as f:
        f.write('int main (int argc, char **argv) { return 0; }')
        try:
            compiler.compile([f.name], extra_postargs=[flagname])
        except distutils.errors.CompileError:
            return False
    return True


def cpp_flag(compiler):
    """Return the -std=c++[11/14] compiler flag.

    The c++14 is prefered over c++11 (when it is available).
    """
    if has_flag(compiler, '-std=c++14'):
        return '-std=c++14'
    elif has_flag(compiler, '-std=c++11'):
        return '-std=c++11'
    else:
        raise RuntimeError('Unsupported compiler -- at least C++11 support '
                           'is needed!')


class BuildExt(build_ext):
    """A custom build extension for adding compiler-specific options."""
    c_opts = {
        'msvc': ['/EHsc'],
        'unix': [],
    }

    if sys.platform == 'darwin':
        c_opts['unix'] += ['-stdlib=libc++', '-mmacosx-version-min=10.7']

    def build_extensions(self):
        ct = self.compiler.compiler_type
        opts = self.c_opts.get(ct, [])
        if ct == 'unix':
            opts.append('-DVERSION_INFO="%s"' % self.distribution.get_version())
            opts.append(cpp_flag(self.compiler))
            if has_flag(self.compiler, '-fvisibility=hidden'):
                opts.append('-fvisibility=hidden')
        elif ct == 'msvc':
            opts.append('/DVERSION_INFO=\\"%s\\"' % self.distribution.get_version())
        for ext in self.extensions:
            if ext.language == 'c++':
                ext.extra_compile_args += opts
        build_ext.build_extensions(self)

### Build Tools End ###


setup_kwargs = dict(
        name='pyroomacoustics',

        description='A simple framework for room acoustics and audio processing in Python.',
        long_description=long_description,

        author='Laboratory for Audiovisual Communications, EPFL',

        author_email='fakufaku@gmail.ch',

        url='https://github.com/LCAV/pyroomacoustics',

        license='MIT',

        # You can just specify the packages manually here if your project is
        # simple. Or you can use find_packages().
        packages=[
            'pyroomacoustics', 
            'pyroomacoustics.doa', 
            'pyroomacoustics.adaptive',
            'pyroomacoustics.transform',
            'pyroomacoustics.experimental',
            'pyroomacoustics.datasets',
            'pyroomacoustics.bss',
            'pyroomacoustics.denoise',
            ],

        # Libroom C extension
        ext_modules=ext_modules,

        # Necessary to keep the source files
        package_data={
            'pyroomacoustics': ['*.pxd', '*.pyx',],
            },

        install_requires=[
            'Cython',
            'numpy',
            'scipy>=0.18.0',
            'pybind11>=2.2',
            ],

        cmdclass={'build_ext': BuildExt},  # taken from pybind11 example
        zip_safe=False,

        test_suite='nose.collector',
        tests_require=['nose'],

        classifiers=[
            # How mature is this project? Common values are
            #   3 - Alpha
            #   4 - Beta
            #   5 - Production/Stable
            'Development Status :: 4 - Beta',

            # Indicate who your project is intended for
            'Intended Audience :: Science/Research',
            'Intended Audience :: Information Technology',
            'Topic :: Scientific/Engineering :: Information Analysis',
            'Topic :: Scientific/Engineering :: Physics',
            'Topic :: Multimedia :: Sound/Audio :: Speech',
            'Topic :: Multimedia :: Sound/Audio :: Analysis',

            # Pick your license as you wish (should match "license" above)
            'License :: OSI Approved :: MIT License',

            # Specify the Python versions you support here. In particular, ensure
            # that you indicate whether you support Python 2, Python 3 or both.
            'Programming Language :: Python :: 2',
            'Programming Language :: Python :: 2.7',
            'Programming Language :: Python :: 3',
            #'Programming Language :: Python :: 3.3',
            #'Programming Language :: Python :: 3.4',
            'Programming Language :: Python :: 3.5',
            ],

        # What does your project relate to?
        keywords='room acoustics signal processing doa beamforming adaptive',
)

setup(**setup_kwargs)<|MERGE_RESOLUTION|>--- conflicted
+++ resolved
@@ -46,12 +46,7 @@
         Extension(
             'pyroomacoustics.libroom',
             [ os.path.join(libroom_src_dir, f)
-<<<<<<< HEAD
-                #for f in ['libroom.cpp','wall.cpp', 'geometry.cpp', 'room.cpp', 'utility.cpp']],
-=======
->>>>>>> d941851a
                 for f in ['libroom.cpp'] ],
-                #for f in ['libroom.cpp','wall.cpp', 'geometry.cpp', 'room.cpp']],
             include_dirs=[
                 '.',
                 libroom_src_dir,
