--- conflicted
+++ resolved
@@ -32,8 +32,6 @@
       run: |
         python -m pip install --upgrade pip
         pip install -r requirements.txt
-<<<<<<< HEAD
-=======
     - name: Lint with flake8
       run: |
         # pip install flake8
@@ -41,7 +39,6 @@
         # flake8 . --count --select=E9,F63,F7,F82 --show-source --statistics
         # exit-zero treats all errors as warnings. The GitHub editor is 127 chars wide
         # flake8 . --count --exit-zero --max-complexity=10 --max-line-length=127 --statistics
->>>>>>> d28df094
     - name: Build package
       run: |
         python setup.py build_ext --inplace
