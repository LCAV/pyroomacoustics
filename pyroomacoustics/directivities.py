--- conflicted
+++ resolved
@@ -1,22 +1,15 @@
 import abc
-<<<<<<< HEAD
+import json
 import os
 import warnings
 from pathlib import Path
 import numpy as np
-=======
->>>>>>> df8af24c
 from enum import Enum
 
 import numpy as np
 
 from pyroomacoustics.doa import spher2cart
-<<<<<<< HEAD
-import json
-from pyroomacoustics.utilities import requires_matplotlib, all_combinations
-=======
 from pyroomacoustics.utilities import all_combinations, requires_matplotlib
->>>>>>> df8af24c
 
 def wrap_degrees(angle):
     """Wrap angles to between -180 and 180 degrees.
