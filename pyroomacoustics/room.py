--- conflicted
+++ resolved
@@ -843,11 +843,6 @@
                 h.append(source.get_rir(mic, self.visibility[s][m], self.fs, self.t0))
             self.rir.append(h)
 
-<<<<<<< HEAD
-
-    def simulate(self, recompute_rir=False):
-        ''' Simulates the microphone signal at every microphone in the array '''
-=======
     def simulate(self,
             snr=None,
             reference_mic=0,
@@ -903,7 +898,6 @@
         Nothing or an array of shape ``(n_sources, n_mics, n_samples)``
             Depends on the value of ``return_premix`` option
         '''
->>>>>>> 72d1600a
 
         # import convolution routine
         from scipy.signal import fftconvolve
