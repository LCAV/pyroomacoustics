--- conflicted
+++ resolved
@@ -1735,11 +1735,7 @@
             The value can be "ir", "tf", or "spec" which will plot impulse response,
             transfer function, and spectrogram, respectively. If this option is
             specified, then the value of ``FD`` is ignored. Default is "ir".
-<<<<<<< HEAD
-=======
-
-
->>>>>>> b7323354
+            
         Returns
         -------
         fig: matplotlib figure
