# Main Room class using to encapsulate the room acoustics simulator
# Copyright (C) 2019  Robin Scheibler, Ivan Dokmanic, Sidney Barthe, Cyril Cadoux
#
# Permission is hereby granted, free of charge, to any person obtaining a copy
# of this software and associated documentation files (the "Software"), to deal
# in the Software without restriction, including without limitation the rights
# to use, copy, modify, merge, publish, distribute, sublicense, and/or sell
# copies of the Software, and to permit persons to whom the Software is
# furnished to do so, subject to the following conditions:
#
# The above copyright notice and this permission notice shall be included in all
# copies or substantial portions of the Software.
#
# THE SOFTWARE IS PROVIDED "AS IS", WITHOUT WARRANTY OF ANY KIND, EXPRESS OR
# IMPLIED, INCLUDING BUT NOT LIMITED TO THE WARRANTIES OF MERCHANTABILITY,
# FITNESS FOR A PARTICULAR PURPOSE AND NONINFRINGEMENT. IN NO EVENT SHALL THE
# AUTHORS OR COPYRIGHT HOLDERS BE LIABLE FOR ANY CLAIM, DAMAGES OR OTHER
# LIABILITY, WHETHER IN AN ACTION OF CONTRACT, TORT OR OTHERWISE, ARISING FROM,
# OUT OF OR IN CONNECTION WITH THE SOFTWARE OR THE USE OR OTHER DEALINGS IN THE
# SOFTWARE.
#
# You should have received a copy of the MIT License along with this program. If
# not, see <https://opensource.org/licenses/MIT>.

r"""
Room
====

The three main classes are :py:obj:`pyroomacoustics.room.Room`,
:py:obj:`pyroomacoustics.soundsource.SoundSource`, and
:py:obj:`pyroomacoustics.beamforming.MicrophoneArray`. On a high level, a
simulation scenario is created by first defining a room to which a few sound
sources and a microphone array are attached. The actual audio is attached to
the source as raw audio samples.

Then, a simulation method is used to create artificial room impulse responses
(RIR) between the sources and microphones. The current default method is the
image source which considers the walls as perfect reflectors. An experimental
hybrid simulator based on image source method (ISM) [1]_ and ray tracing (RT) [2]_, [3]_, is also available.  Ray tracing
better capture the later reflections and can also model effects such as
scattering.

The microphone signals are then created by convolving audio samples associated
to sources with the appropriate RIR. Since the simulation is done on
discrete-time signals, a sampling frequency is specified for the room and the
sources it contains. Microphones can optionally operate at a different sampling
frequency; a rate conversion is done in this case.

Simulating a Shoebox Room with the Image Source Model
-----------------------------------------------------

We will first walk through the steps to simulate a shoebox-shaped room in 3D.
We use the ISM is to find all image sources up to a maximum specified order and
room impulse responses (RIR) are generated from their positions.

The code for the full example can be found in `examples/room_from_rt60.py`.

Create the room
~~~~~~~~~~~~~~~

So-called shoebox rooms are pallelepipedic rooms with 4 or 6 walls (in 2D and
3D respectiely), all at right angles. They are defined by a single vector that
contains the lengths of the walls. They have the advantage of being simple to
define and very efficient to simulate. In the following example, we define a
``9m x 7.5m x 3.5m`` room. In addition, we use `Sabine's formula <https://en.wikipedia.org/wiki/Reverberation>`_
to find the wall energy absorption and maximum order of the ISM required
to achieve a desired reverberation time (*RT60*, i.e. the time it takes for
the RIR to decays by 60 dB).

.. code-block:: python

    import pyroomacoustics as pra

    # The desired reverberation time and dimensions of the room
    rt60 = 0.5  # seconds
    room_dim = [9, 7.5, 3.5]  # meters

    # We invert Sabine's formula to obtain the parameters for the ISM simulator
    e_absorption, max_order = pra.inverse_sabine(rt60, room_dim)

    # Create the room
    room = pra.ShoeBox(
        room_dim, fs=16000, materials=pra.Material(e_absorption), max_order=max_order
    )

The second argument is the sampling frequency at which the RIR will be
generated. Note that the default value of ``fs`` is 8 kHz.
The third argument is the material of the wall, that itself takes the absorption as a parameter.
The fourth and last argument is the maximum number of reflections allowed in the ISM.

.. note::

    Note that Sabine's formula is only an approximation and that the actually
    simulated RT60 may vary by quite a bit.

.. warning::

    Until recently, rooms would take an ``absorption`` parameter that was
    actually **not** the energy absorption we use now.  The ``absorption``
    parameter is now deprecated and will be removed in the future.

Add sources and microphones
~~~~~~~~~~~~~~~~~~~~~~~~~~~

Sources are fairly straightforward to create. They take their location as single
mandatory argument, and a signal and start time as optional arguments.  Here we
create a source located at ``[2.5, 3.73, 1.76]`` within the room, that will utter
the content of the wav file ``speech.wav`` starting at ``1.3 s`` into the
simulation.  The ``signal`` keyword argument to the
:py:func:`~pyroomacoustics.room.Room.add_source` method should be a
one-dimensional ``numpy.ndarray`` containing the desired sound signal.

.. code-block:: python

    # import a mono wavfile as the source signal
    # the sampling frequency should match that of the room
    from scipy.io import wavfile
    _, audio = wavfile.read('speech.wav')

    # place the source in the room
    room.add_source([2.5, 3.73, 1.76], signal=audio, delay=1.3)

The locations of the microphones in the array should be provided in a numpy
``nd-array`` of size ``(ndim, nmics)``, that is each column contains the
coordinates of one microphone. Note that it can be different from that
of the room, in which case resampling will occur. Here, we create an array
with two microphones placed at ``[6.3, 4.87, 1.2]`` and ``[6.3, 4.93, 1.2]``.

.. code-block:: python

    # define the locations of the microphones
    import numpy as np
    mic_locs = np.c_[
        [6.3, 4.87, 1.2],  # mic 1
        [6.3, 4.93, 1.2],  # mic 2
    ]

    # finally place the array in the room
    room.add_microphone_array(mic_locs)

A number of routines exist to create regular array geometries in 2D.

- :py:func:`~pyroomacoustics.beamforming.linear_2D_array`
- :py:func:`~pyroomacoustics.beamforming.circular_2D_array`
- :py:func:`~pyroomacoustics.beamforming.square_2D_array`
- :py:func:`~pyroomacoustics.beamforming.poisson_2D_array`
- :py:func:`~pyroomacoustics.beamforming.spiral_2D_array`


Adding source or microphone directivity
~~~~~~~~~~~~~~~~~~~~~~~~~~~~~~~~~~~~~~~

The directivity pattern of a source or microphone can be conveniently set
through the ``directivity`` keyword argument.

First, a :py:obj:`pyroomacoustics.directivities.Directivity` object needs to be created. As of
Sep 6, 2021, only frequency-independent directivities from the
`cardioid family <https://en.wikipedia.org/wiki/Microphone#Cardioid,_hypercardioid,_supercardioid,_subcardioid>`_
are supported, namely figure-eight, hypercardioid, cardioid, and subcardioid.

Below is how a :py:obj:`pyroomacoustics.directivities.Directivity` object can be created, for
example a hypercardioid pattern pointing at an azimuth angle of 90 degrees and a colatitude
angle of 15 degrees.

.. code-block:: python

    # create directivity object
    from pyroomacoustics.directivities import (
        DirectivityPattern,
        DirectionVector,
        CardioidFamily,
    )
    dir_obj = CardioidFamily(
        orientation=DirectionVector(azimuth=90, colatitude=15, degrees=True),
        pattern_enum=DirectivityPattern.HYPERCARDIOID,
    )

After creating a :py:obj:`pyroomacoustics.directivities.Directivity` object, it is straightforward
to set the directivity of a source, microphone, or microphone array, namely by using the
``directivity`` keyword argument.

For example, to set a source's directivity:

.. code-block:: python

    # place the source in the room
    room.add_source(position=[2.5, 3.73, 1.76], directivity=dir_obj)

To set a single microphone's directivity:

.. code-block:: python

    # place the microphone in the room
    room.add_microphone(loc=[2.5, 5, 1.76], directivity=dir_obj)

The same directivity pattern can be used for all microphones in an array:

.. code-block:: python

    # place microphone array in the room
    import numpy as np
    mic_locs = np.c_[
        [6.3, 4.87, 1.2],  # mic 1
        [6.3, 4.93, 1.2],  # mic 2
    ]
    room.add_microphone_array(mic_locs, directivity=dir_obj)

Or a different directivity can be used for each microphone by passing a list of
:py:obj:`pyroomacoustics.directivities.Directivity` objects:

.. code-block:: python

    # place the microphone array in the room
    room.add_microphone_array(mic_locs, directivity=[dir_1, dir_2])

.. warning::

    As of Sep 6, 2021, setting directivity patterns for sources and microphone is only supported for
    the image source method (ISM). Moreover, source direcitivities are only supported for
    shoebox-shaped rooms.


Create the Room Impulse Response
~~~~~~~~~~~~~~~~~~~~~~~~~~~~~~~~

At this point, the RIRs are simply created by invoking the ISM via
:py:func:`~pyroomacoustics.room.Room.image_source_model`. This function will
generate all the images sources up to the order required and use them to
generate the RIRs, which will be stored in the ``rir`` attribute of ``room``.
The attribute ``rir`` is a list of lists so that the outer list is on microphones
and the inner list over sources.

.. code-block:: python

    room.compute_rir()

    # plot the RIR between mic 1 and source 0
    import matplotlib.pyplot as plt
    plt.plot(room.rir[1][0])
    plt.show()

.. warning::

    The simulator uses a fractional delay filter that introduce a global delay
    in the RIR. The delay can be obtained as follows.

    .. code-block:: python

        global_delay = pra.constants.get("frac_delay_length") // 2


Simulate sound propagation
~~~~~~~~~~~~~~~~~~~~~~~~~~

By calling :py:func:`~pyroomacoustics.room.Room.simulate`, a convolution of the
signal of each source (if not ``None``) will be performed with the
corresponding room impulse response. The output from the convolutions will be summed up
at the microphones. The result is stored in the ``signals`` attribute of ``room.mic_array``
with each row corresponding to one microphone.

.. code-block:: python

    room.simulate()

    # plot signal at microphone 1
    plt.plot(room.mic_array.signals[1,:])

Full Example
~~~~~~~~~~~~

This example is partly exctracted from `./examples/room_from_rt60.py`.

.. code-block:: python

    import numpy as np
    import matplotlib.pyplot as plt
    import pyroomacoustics as pra
    from scipy.io import wavfile

    # The desired reverberation time and dimensions of the room
    rt60_tgt = 0.3  # seconds
    room_dim = [10, 7.5, 3.5]  # meters

    # import a mono wavfile as the source signal
    # the sampling frequency should match that of the room
    fs, audio = wavfile.read("examples/samples/guitar_16k.wav")

    # We invert Sabine's formula to obtain the parameters for the ISM simulator
    e_absorption, max_order = pra.inverse_sabine(rt60_tgt, room_dim)

    # Create the room
    room = pra.ShoeBox(
        room_dim, fs=fs, materials=pra.Material(e_absorption), max_order=max_order
    )

    # place the source in the room
    room.add_source([2.5, 3.73, 1.76], signal=audio, delay=0.5)

    # define the locations of the microphones
    mic_locs = np.c_[
        [6.3, 4.87, 1.2], [6.3, 4.93, 1.2],  # mic 1  # mic 2
    ]

    # finally place the array in the room
    room.add_microphone_array(mic_locs)

    # Run the simulation (this will also build the RIR automatically)
    room.simulate()

    room.mic_array.to_wav(
        f"examples/samples/guitar_16k_reverb_{args.method}.wav",
        norm=True,
        bitdepth=np.int16,
    )

    # measure the reverberation time
    rt60 = room.measure_rt60()
    print("The desired RT60 was {}".format(rt60_tgt))
    print("The measured RT60 is {}".format(rt60[1, 0]))

    # Create a plot
    plt.figure()

    # plot one of the RIR. both can also be plotted using room.plot_rir()
    rir_1_0 = room.rir[1][0]
    plt.subplot(2, 1, 1)
    plt.plot(np.arange(len(rir_1_0)) / room.fs, rir_1_0)
    plt.title("The RIR from source 0 to mic 1")
    plt.xlabel("Time [s]")

    # plot signal at microphone 1
    plt.subplot(2, 1, 2)
    plt.plot(room.mic_array.signals[1, :])
    plt.title("Microphone 1 signal")
    plt.xlabel("Time [s]")

    plt.tight_layout()
    plt.show()



Hybrid ISM/Ray Tracing Simulator
--------------------------------

.. warning::

    The hybrid simulator has not been thoroughly tested yet and should be used with
    care. The exact implementation and default settings may also change in the future.
    Currently, the default behavior of :py:obj:`~pyroomacoustics.room.Room`
    and :py:obj:`~pyroomacoustics.room.ShoeBox` has been kept as in previous
    versions of the package. Bugs and user experience can be reported on
    `github <https://github.com/LCAV/pyroomacoustics>`_.

The hybrid ISM/RT simulator uses ISM to simulate the early reflections in the RIR
and RT for the diffuse tail. Our implementation is based on [2]_ and [3]_.

The simulator has the following features.

- Scattering: Wall scattering can be defined by assigning a scattering
  coefficient to the walls together with the energy absorption.
- Multi-band: The simulation can be carried out with different parameters for
  different `octave bands <https://en.wikipedia.org/wiki/Octave_band>`_. The
  octave bands go from 125 Hz to half the sampling frequency.
- Air absorption: The frequency dependent absorption of the air can be turned
  by providing the keyword argument ``air_absorption=True`` to the room
  constructor.

Here is a simple example using the hybrid simulator.
We suggest to use ``max_order=3`` with the hybrid simulator.

.. code-block:: python

    # Create the room
    room = pra.ShoeBox(
        room_dim,
        fs=16000,
        materials=pra.Material(e_absorption),
        max_order=3,
        ray_tracing=True,
        air_absorption=True,
    )

    # Activate the ray tracing
    room.set_ray_tracing()

A few example programs are provided in ``./examples``.

- ``./examples/ray_tracing.py`` demonstrates use of ray tracing for rooms of different sizes
  and with different amounts of reverberation
- ``./examples/room_L_shape_3d_rt.py`` shows how to simulate a polyhedral room
- ``./examples/room_from_stl.py`` demonstrates how to import a model from an STL file



Wall Materials
--------------

The wall materials are handled by the
:py:obj:`~pyroomacoustics.parameters.Material` objects.  A material is defined
by at least one *absorption* coefficient that represents the ratio of sound
energy absorbed by a wall upon reflection.
A material may have multiple absorption coefficients corresponding to different
abosrptions at different octave bands.
When only one coefficient is provided, the absorption is assumed to be uniform at
all frequencies.
In addition, materials may have one or more scattering coefficients
corresponding to the ratio of energy scattered upon reflection.

The materials can be defined by providing the coefficients directly, or they can
be defined by chosing a material from the :doc:`materials database<pyroomacoustics.materials.database>` [2]_.

.. code-block:: python

    import pyroomacoustics as pra
    m = pra.Material(energy_absorption="hard_surface")
    room = pra.ShoeBox([9, 7.5, 3.5], fs=16000, materials=m, max_order=17)

We can use different materials for different walls. In this case, the materials should be
provided in a dictionary. For a shoebox room, this can be done as follows.

.. code-block:: python

    import pyroomacoustics as pra
    m = pra.make_materials(
        ceiling="hard_surface",
        floor="6mm_carpet",
        east="brickwork",
        west="brickwork",
        north="brickwork",
        south="brickwork",
    )
    room = pra.ShoeBox(
        [9, 7.5, 3.5], fs=16000, materials=m, max_order=17, air_absorption=True, ray_tracing=True
    )

.. note::

    For shoebox rooms, the walls are labelled as follows:

    - ``west``/``east`` for the walls in the y-z plane with a small/large x coordinates, respectively
    - ``south``/``north`` for the walls in the x-z plane with a small/large y coordinates, respectively
    - ``floor``/``ceiling`` for the walls int x-y plane with small/large z coordinates, respectively


Controlling the signal-to-noise ratio
-------------------------------------

It is in general necessary to scale the signals from different sources to
obtain a specific signal-to-noise or signal-to-interference ratio (SNR and SIR,
respectively). This can be done by passing some options to the :py:func:`simulate()`
function. Because the relative amplitude of signals will change at different microphones
due to propagation, it is necessary to choose a reference microphone. By default, this
will be the first microphone in the array (index 0). The simplest choice is to choose
the variance of the noise \\(\\sigma_n^2\\) to achieve a desired SNR with respect
to the cumulative signal from all sources. Assuming that the signals from all sources
are scaled to have the same amplitude (e.g., unit amplitude) at the reference microphone,
the SNR is defined as

.. math::

    \mathsf{SNR} = 10 \log_{10} \frac{K}{\sigma_n^2}

where \\(K\\) is the number of sources. For example, an SNR of 10 decibels (dB)
can be obtained using the following code

.. code-block:: python

    room.simulate(reference_mic=0, snr=10)

Sometimes, more challenging normalizations are necessary. In that case,
a custom callback function can be provided to simulate. For example,
we can imagine a scenario where we have ``n_src`` out of which ``n_tgt``
are the targets, the rest being interferers. We will assume all
targets have unit variance, and all interferers have equal
variance \\(\\sigma_i^2\\) (at the reference microphone). In
addition, there is uncorrelated noise \\(\\sigma_n^2\\) at
every microphones. We will define SNR and SIR with respect
to a single target source:

.. math::

    \mathsf{SNR} & = 10 \log_{10} \frac{1}{\sigma_n^2}

    \mathsf{SIR} & = 10 \log_{10} \frac{1}{(\mathsf{n_{src}} - \mathsf{n_{tgt}}) \sigma_i^2}

The callback function ``callback_mix`` takes as argument an nd-array
``premix_signals`` of shape ``(n_src, n_mics, n_samples)`` that contains the
microphone signals prior to mixing. The signal propagated from the ``k``-th
source to the ``m``-th microphone is contained in ``premix_signals[k,m,:]``. It
is possible to provide optional arguments to the callback via
``callback_mix_kwargs`` optional argument. Here is the code
implementing the example described.

.. code-block:: python

    # the extra arguments are given in a dictionary
    callback_mix_kwargs = {
            'snr' : 30,  # SNR target is 30 decibels
            'sir' : 10,  # SIR target is 10 decibels
            'n_src' : 6,
            'n_tgt' : 2,
            'ref_mic' : 0,
            }

    def callback_mix(premix, snr=0, sir=0, ref_mic=0, n_src=None, n_tgt=None):

        # first normalize all separate recording to have unit power at microphone one
        p_mic_ref = np.std(premix[:,ref_mic,:], axis=1)
        premix /= p_mic_ref[:,None,None]

        # now compute the power of interference signal needed to achieve desired SIR
        sigma_i = np.sqrt(10 ** (- sir / 10) / (n_src - n_tgt))
        premix[n_tgt:n_src,:,:] *= sigma_i

        # compute noise variance
        sigma_n = np.sqrt(10 ** (- snr / 10))

        # Mix down the recorded signals
        mix = np.sum(premix[:n_src,:], axis=0) + sigma_n * np.random.randn(*premix.shape[1:])

        return mix

    # Run the simulation
    room.simulate(
            callback_mix=callback_mix,
            callback_mix_kwargs=callback_mix_kwargs,
            )
    mics_signals = room.mic_array.signals

In addition, it is desirable in some cases to obtain the microphone signals
with individual sources, prior to mixing. For example, this is useful to
evaluate the output from blind source separation algorithms. In this case, the
``return_premix`` argument should be set to ``True``

.. code-block:: python

    premix = room.simulate(return_premix=True)


Reverberation Time
------------------

The reverberation time (RT60) is defined as the time needed for the enery of
the RIR to decrease by 60 dB. It is a useful measure of the amount of
reverberation.  We provide a method in the
:py:func:`~pyroomacoustics.experimental.rt60.measure_rt60` to measure the RT60
of recorded or simulated RIR.

The method is also directly integrated in the :py:obj:`~pyroomacoustics.room.Room` object as the method :py:func:`~pyroomacoustics.room.Room.measure_rt60`.

.. code-block:: python

    # assuming the simulation has already been carried out
    rt60 = room.measure_rt60()

    for m in room.n_mics:
        for s in room.n_sources:
            print(
                "RT60 between the {}th mic and {}th source: {:.3f} s".format(m, s, rt60[m, s])
            )


References
----------

.. [1] J. B. Allen and D. A. Berkley, *Image method for efficiently simulating small-room acoustics,* J. Acoust. Soc. Am., vol. 65, no. 4, p. 943, 1979.

.. [2] M. Vorlaender, Auralization, 1st ed. Berlin: Springer-Verlag, 2008, pp. 1-340.

.. [3] D. Schroeder, Physically based real-time auralization of interactive virtual environments. PhD Thesis, RWTH Aachen University, 2011.

"""

from __future__ import division, print_function

import math
import warnings

import numpy as np
import scipy.spatial as spatial

from . import beamforming as bf
from . import libroom
from .acoustics import OctaveBandsFactory, rt60_eyring, rt60_sabine
from .beamforming import MicrophoneArray
from .experimental import measure_rt60
from .libroom import Wall, Wall2D
from .parameters import Material, Physics, constants, eps, make_materials
from .soundsource import SoundSource
from .utilities import angle_function
from .directivities import CardioidFamily, source_angle_shoebox, Directivity, DIRPATRir
import matplotlib.pyplot as plt
from math import floor
from timeit import default_timer as timer
from scipy.fft import fft, fftfreq, ifft
from scipy.signal import fftconvolve
import sys

sys.path.insert(0, "/home/psrivast/PycharmProjects/axis_2_phd")
# import open_sofa_interpolate

from scipy import fft
from scipy.signal import hilbert


# from ..pyroomacoustics.axis_2phd.3d_subplot import interpolate_sofa_files

def wall_factory(corners, absorption, scattering, name=""):
    """Call the correct method according to wall dimension"""
    if corners.shape[0] == 3:
        return Wall(
            corners,
            absorption,
            scattering,
            name,
        )
    elif corners.shape[0] == 2:
        return Wall2D(
            corners,
            absorption,
            scattering,
            name,
        )
    else:
        raise ValueError("Rooms can only be 2D or 3D")


def sequence_generation(volume, duration, c, fs, max_rate=10000):
    # repeated constant
    fpcv = 4 * np.pi * c ** 3 / volume

    # initial time
    t0 = ((2 * np.log(2)) / fpcv) ** (1.0 / 3.0)
    times = [t0]

    while times[-1] < t0 + duration:
        # uniform random variable
        z = np.random.rand()
        # rate of the point process at this time
        mu = np.minimum(fpcv * (t0 + times[-1]) ** 2, max_rate)
        # time interval to next point
        dt = np.log(1 / z) / mu

        times.append(times[-1] + dt)

    # convert from continuous to discrete time
    indices = (np.array(times) * fs).astype(np.int)
    seq = np.zeros(indices[-1] + 1)
    seq[indices] = np.random.choice([1, -1], size=len(indices))

    return seq


def find_non_convex_walls(walls):
    """
    Finds the walls that are not in the convex hull

    Parameters
    ----------
    walls: list of Wall objects
        The walls that compose the room

    Returns
    -------
    list of int
        The indices of the walls no in the convex hull
    """

    all_corners = []
    for wall in walls[1:]:
        all_corners.append(wall.corners.T)
    X = np.concatenate(all_corners, axis=0)
    convex_hull = spatial.ConvexHull(X, incremental=True)

    # Now we need to check which walls are on the surface
    # of the hull
    in_convex_hull = [False] * len(walls)
    for i, wall in enumerate(walls):
        # We check if the center of the wall is co-linear or co-planar
        # with a face of the convex hull
        point = np.mean(wall.corners, axis=1)

        for simplex in convex_hull.simplices:
            if point.shape[0] == 2:
                # check if co-linear
                p0 = convex_hull.points[simplex[0]]
                p1 = convex_hull.points[simplex[1]]
                if libroom.ccw3p(p0, p1, point) == 0:
                    # co-linear point add to hull
                    in_convex_hull[i] = True

            elif point.shape[0] == 3:
                # Check if co-planar
                p0 = convex_hull.points[simplex[0]]
                p1 = convex_hull.points[simplex[1]]
                p2 = convex_hull.points[simplex[2]]

                normal = np.cross(p1 - p0, p2 - p0)
                if np.abs(np.inner(normal, point - p0)) < eps:
                    # co-planar point found!
                    in_convex_hull[i] = True

    return [i for i in range(len(walls)) if not in_convex_hull[i]]


class Room(object):
    """
    A Room object has as attributes a collection of
    :py:obj:`pyroomacoustics.wall.Wall` objects, a
    :py:obj:`pyroomacoustics.beamforming.MicrophoneArray` array, and a list of
    :py:obj:`pyroomacoustics.soundsource.SoundSource`. The room can be two
    dimensional (2D), in which case the walls are simply line segments. A factory method
    :py:func:`pyroomacoustics.room.Room.from_corners`
    can be used to create the room from a polygon. In three dimensions (3D), the
    walls are two dimensional polygons, namely a collection of points lying on a
    common plane. Creating rooms in 3D is more tedious and for convenience a method
    :py:func:`pyroomacoustics.room.Room.extrude` is provided to lift a 2D room
    into 3D space by adding vertical walls and parallel floor and ceiling.

    The Room is sub-classed by :py:obj:pyroomacoustics.room.ShoeBox` which
    creates a rectangular (2D) or parallelepipedic (3D) room. Such rooms
    benefit from an efficient algorithm for the image source method.


    :attribute walls: (Wall array) list of walls forming the room
    :attribute fs: (int) sampling frequency
    :attribute max_order: (int) the maximum computed order for images
    :attribute sources: (SoundSource array) list of sound sources
    :attribute mics: (MicrophoneArray) array of microphones
    :attribute corners: (numpy.ndarray 2xN or 3xN, N=number of walls) array containing a point belonging to each wall, used for calculations
    :attribute absorption: (numpy.ndarray size N, N=number of walls)  array containing the absorption factor for each wall, used for calculations
    :attribute dim: (int) dimension of the room (2 or 3 meaning 2D or 3D)
    :attribute wallsId: (int dictionary) stores the mapping "wall name -> wall id (in the array walls)"

    Parameters
    ----------
    walls: list of Wall or Wall2D objects
        The walls forming the room.
    fs: int, optional
        The sampling frequency in Hz. Default is 8000.
    t0: float, optional
        The global starting time of the simulation in seconds. Default is 0.
    max_order: int, optional
        The maximum reflection order in the image source model. Default is 1,
        namely direct sound and first order reflections.
    sigma2_awgn: float, optional
        The variance of the additive white Gaussian noise added during
        simulation. By default, none is added.
    sources: list of SoundSource objects, optional
        Sources to place in the room. Sources can be added after room creating
        with the `add_source` method by providing coordinates.
    mics: MicrophoneArray object, optional
        The microphone array to place in the room. A single microphone or
        microphone array can be added after room creation with the
        `add_microphone_array` method.
    temperature: float, optional
        The air temperature in the room in degree Celsius. By default, set so
        that speed of sound is 343 m/s.
    humidity: float, optional
        The relative humidity of the air in the room (between 0 and 100). By
        default set to 0.
    air_absorption: bool, optional
        If set to True, absorption of sound energy by the air will be
        simulated.
    ray_tracing: bool, optional
        If set to True, the ray tracing simulator will be used along with
        image source model.
    """

    def __init__(
            self,
            walls,
            fs=8000,
            t0=0.0,
            max_order=1,
            sigma2_awgn=None,
            sources=None,
            mics=None,
            temperature=None,
            humidity=None,
            air_absorption=False,
            ray_tracing=False,
            min_phase=False,
    ):

        self.walls = walls

        # Get the room dimension from that of the walls
        self.dim = walls[0].dim

        # Create a mapping with friendly names for walls
        self._wall_mapping()

        # initialize everything else
        self._var_init(
            fs,
            t0,
            max_order,
            sigma2_awgn,
            temperature,
            humidity,
            air_absorption,
            ray_tracing,
            min_phase,
        )

        # initialize the C++ room engine
        self._init_room_engine()

        # add the sources
        self.sources = []
        if sources is not None and isinstance(sources, list):
            for src in sources:
                self.add_soundsource(src)

        # add the microphone array
        if mics is not None:
            self.add_microphone_array(mics)
        else:
            self.mic_array = None

    def _var_init(
            self,
            fs,
            t0,
            max_order,
            sigma2_awgn,
            temperature,
            humidity,
            air_absorption,
            ray_tracing,
            min_phase,
    ):

        self.fs = fs

        if t0 != 0.0:
            raise NotImplementedError(
                "Global simulation delay not " "implemented (aka t0)"
            )
        self.t0 = t0

        self.max_order = max_order
        self.sigma2_awgn = sigma2_awgn

        self.octave_bands = OctaveBandsFactory(fs=self.fs)

        # Keep track of the state of the simulator
        self.simulator_state = {
            "ism_needed": (self.max_order >= 0),
            "rt_needed": ray_tracing,
            "air_abs_needed": air_absorption,
            "ism_done": False,
            "rt_done": False,
            "rir_done": False,
        }

        # make it clear the room (C++) engine is not ready yet
        self.room_engine = None

        if temperature is None and humidity is None:
            # default to package wide setting when nothing is provided
            self.physics = Physics().from_speed(constants.get("c"))
        else:
            # use formulas when temperature and/or humidity are provided
            self.physics = Physics(temperature=temperature, humidity=humidity)

        self.set_sound_speed(self.physics.get_sound_speed())
        self.air_absorption = None
        if air_absorption:
            self.set_air_absorption()

        # default values for ray tracing parameters
        self.set_ray_tracing()
        if not ray_tracing:
            self.unset_ray_tracing()

        # in the beginning, nothing has been
        self.visibility = None

        # initialize the attribute for the impulse responses
        self.rir = None

        self.sh_deg = 12
        self.print_filter = 0

        self.DIRPAT_source_files=["LSPs_HATS_GuitarCabinets_Akustikmessplatz.sofa","Debug_sofa_file_source_2.sofa"]
        self.DIRPAT_receiver_files=["AKG_c480_c414_CUBE.sofa","Oktava_MK4012_CUBE.sofa","Soundfield_ST450_CUBE.sofa","Debug_sofa_file.sofa"]
        self.min_phase = min_phase

    def _init_room_engine(self, *args):

        args = list(args)

        if len(args) == 0:
            # This is a polygonal room
            # find the non convex walls
            obstructing_walls = find_non_convex_walls(self.walls)
            args += [self.walls, obstructing_walls]

        # for shoebox rooms, the required arguments are passed to
        # the function

        # initialize the C++ room engine
        args += [
            [],
            self.c,  # speed of sound
            self.max_order,
            self.rt_args["energy_thres"],
            self.rt_args["time_thres"],
            self.rt_args["receiver_radius"],
            self.rt_args["hist_bin_size"],
            self.simulator_state["ism_needed"] and self.simulator_state["rt_needed"],
        ]

        # Create the real room object
        if self.dim == 2:
            self.room_engine = libroom.Room2D(*args)
        else:
            self.room_engine = libroom.Room(*args)

    def _update_room_engine_params(self):

        # Now, if it exists, set the parameters of room engine
        if self.room_engine is not None:
            self.room_engine.set_params(
                self.c,  # speed of sound
                self.max_order,
                self.rt_args["energy_thres"],
                self.rt_args["time_thres"],
                self.rt_args["receiver_radius"],
                self.rt_args["hist_bin_size"],
                (
                        self.simulator_state["ism_needed"]
                        and self.simulator_state["rt_needed"]
                ),
            )

    @property
    def is_multi_band(self):
        multi_band = False
        for w in self.walls:
            if len(w.absorption) > 1:
                multi_band = True
        return multi_band

    def set_ray_tracing(
            self,
            n_rays=None,
            receiver_radius=0.5,
            energy_thres=1e-7,
            time_thres=10.0,
            hist_bin_size=0.004,
    ):
        """
        Activates the ray tracer.

        Parameters
        ----------
        n_rays: int, optional
            The number of rays to shoot in the simulation
        receiver_radius: float, optional
            The radius of the sphere around the microphone in which to
            integrate the energy (default: 0.5 m)
        energy_thres: float, optional
            The energy thresold at which rays are stopped (default: 1e-7)
        time_thres: float, optional
            The maximum time of flight of rays (default: 10 s)
        hist_bin_size: float
            The time granularity of bins in the energy histogram (default: 4 ms)
        """

        if hasattr(self, "mic_array"):
            if self.mic_array.directivity is not None:
                raise NotImplementedError("Directivity not supported with ray tracing.")
        if hasattr(self, "sources"):
            for source in self.sources:
                if source.directivity is not None:
                    raise NotImplementedError(
                        "Directivity not supported with ray tracing."
                    )

        self.simulator_state["rt_needed"] = True

        self.rt_args = {}
        self.rt_args["energy_thres"] = energy_thres
        self.rt_args["time_thres"] = time_thres
        self.rt_args["receiver_radius"] = receiver_radius
        self.rt_args["hist_bin_size"] = hist_bin_size

        # set the histogram bin size so that it is an integer number of samples
        self.rt_args["hist_bin_size_samples"] = math.floor(
            self.fs * self.rt_args["hist_bin_size"]
        )
        self.rt_args["hist_bin_size"] = self.rt_args["hist_bin_size_samples"] / self.fs

        if n_rays is None:
            n_rays_auto_flag = True

            # We follow Vorlaender 2008, Eq. (11.12) to set the default number of rays
            # It depends on the mean hit rate we want to target
            target_mean_hit_count = 20

            # This is the multiplier for a single hit in average
            k1 = self.get_volume() / (
                    np.pi
                    * (self.rt_args["receiver_radius"] ** 2)
                    * self.c
                    * self.rt_args["hist_bin_size"]
            )

            n_rays = int(target_mean_hit_count * k1)

            if n_rays > 100000:
                import warnings

                warnings.warn(
                    "The number of rays used for ray tracing is larger than"
                    "100000 which may result in slow simulation.  The number"
                    "of rays was automatically chosen to provide accurate"
                    "room impulse response based on the room volume and the"
                    "receiver radius around the microphones.  The number of"
                    "rays may be reduced by increasing the size of the"
                    "receiver.  This tends to happen especially for large"
                    "rooms with small receivers.  The receiver is a sphere"
                    "around the microphone and its radius (in meters) may be"
                    "specified by providing the `receiver_radius` keyword"
                    "argument to the `set_ray_tracing` method."
                )

        self.rt_args["n_rays"] = n_rays

        self._update_room_engine_params()

    def unset_ray_tracing(self):
        """Deactivates the ray tracer"""
        self.simulator_state["rt_needed"] = False
        self._update_room_engine_params()

    def set_air_absorption(self, coefficients=None):
        """
        Activates or deactivates air absorption in the simulation.

        Parameters
        ----------
        coefficients: list of float
            List of air absorption coefficients, one per octave band
        """

        self.simulator_state["air_abs_needed"] = True
        if coefficients is None:
            self.air_absorption = self.octave_bands(**self.physics.get_air_absorption())
        else:
            # ignore temperature and humidity if coefficients are provided
            self.air_absorption = self.physics().get_air_absorption()

    def unset_air_absorption(self):
        """Deactivates air absorption in the simulation"""
        self.simulator_state["air_abs_needed"] = False

    def set_sound_speed(self, c):
        """Sets the speed of sound unconditionnaly"""
        self.c = c
        self._update_room_engine_params()

    def _wall_mapping(self):

        # mapping between wall names and indices
        self.wallsId = {}
        for i in range(len(self.walls)):
            if self.walls[i].name is not None:
                self.wallsId[self.walls[i].name] = i

    @classmethod
    def from_corners(
            cls,
            corners,
            absorption=None,
            fs=8000,
            t0=0.0,
            max_order=1,
            sigma2_awgn=None,
            sources=None,
            mics=None,
            materials=None,
            **kwargs
    ):
        """
        Creates a 2D room by giving an array of corners.

        Parameters
        ----------
        corners: (np.array dim 2xN, N>2)
            list of corners, must be antiClockwise oriented
        absorption: float array or float
            list of absorption factor for each wall or single value
            for all walls

        Returns
        -------
        Instance of a 2D room
        """
        # make sure the corners are wrapped in an ndarray
        corners = np.array(corners)
        n_walls = corners.shape[1]

        corners = np.array(corners)
        if corners.shape[0] != 2 or n_walls < 3:
            raise ValueError("Arg corners must be more than two 2D points.")

        # We want to make sure the corners are ordered counter-clockwise
        if libroom.area_2d_polygon(corners) <= 0:
            corners = corners[:, ::-1]

        ############################
        # BEGIN COMPATIBILITY CODE #
        ############################

        if absorption is None:
            absorption = 0.0
            absorption_compatibility_request = False
        else:
            absorption_compatibility_request = True

        absorption = np.array(absorption, dtype="float64")
        if absorption.ndim == 0:
            absorption = absorption * np.ones(n_walls)
        elif absorption.ndim >= 1 and n_walls != len(absorption):
            raise ValueError(
                "Arg absorption must be the same size as corners or must be a single value."
            )

        ############################
        # BEGIN COMPATIBILITY CODE #
        ############################

        if materials is not None:

            if absorption_compatibility_request:
                import warnings

                warnings.warn(
                    "Because materials were specified, deprecated absorption parameter is ignored.",
                    DeprecationWarning,
                )

            if not isinstance(materials, list):
                materials = [materials] * n_walls

            if len(materials) != n_walls:
                raise ValueError("One material per wall is necessary.")

            for i in range(n_walls):
                assert isinstance(
                    materials[i], Material
                ), "Material not specified using correct class"

        elif absorption_compatibility_request:
            import warnings

            warnings.warn(
                "Using absorption parameter is deprecated. In the future, use materials instead."
            )

            # Fix the absorption
            # 1 - a1 == sqrt(1 - a2)    <-- a1 is former incorrect absorption, a2 is the correct definition based on energy
            # <=> a2 == 1 - (1 - a1) ** 2
            correct_absorption = 1.0 - (1.0 - absorption) ** 2
            materials = make_materials(*correct_absorption)

        else:
            # In this case, no material is provided, use totally reflective walls, no scattering
            materials = [Material(0.0, 0.0)] * n_walls

        # Resample material properties at octave bands
        octave_bands = OctaveBandsFactory(fs=fs)
        if not Material.all_flat(materials):
            for mat in materials:
                mat.resample(octave_bands)

        # Create the walls
        walls = []
        for i in range(n_walls):
            walls.append(
                wall_factory(
                    np.array([corners[:, i], corners[:, (i + 1) % n_walls]]).T,
                    materials[i].absorption_coeffs,
                    materials[i].scattering_coeffs,
                    "wall_" + str(i),
                )
            )

        return cls(
            walls,
            fs=fs,
            t0=t0,
            max_order=max_order,
            sigma2_awgn=sigma2_awgn,
            sources=sources,
            mics=mics,
            **kwargs
        )

    def extrude(
            self,
            height,
            v_vec=None,
            absorption=None,
            materials=None,
    ):
        """
        Creates a 3D room by extruding a 2D polygon.
        The polygon is typically the floor of the room and will have z-coordinate zero. The ceiling

        Parameters
        ----------
        height : float
            The extrusion height
        v_vec : array-like 1D length 3, optional
            A unit vector. An orientation for the extrusion direction. The
            ceiling will be placed as a translation of the floor with respect
            to this vector (The default is [0,0,1]).
        absorption : float or array-like, optional
            Absorption coefficients for all the walls. If a scalar, then all the walls
            will have the same absorption. If an array is given, it should have as many elements
            as there will be walls, that is the number of vertices of the polygon plus two. The two
            last elements are for the floor and the ceiling, respectively.
            It is recommended to use materials instead of absorption parameter. (Default: 1)
        materials : dict
            Absorption coefficients for floor and ceiling. This parameter overrides absorption.
            (Default: {"floor": 1, "ceiling": 1})
        """

        if self.dim != 2:
            raise ValueError("Can only extrude a 2D room.")

        # default orientation vector is pointing up
        if v_vec is None:
            v_vec = np.array([0.0, 0.0, 1.0])

        # check that the walls are ordered counterclock wise
        # that should be the case if created from from_corners function
        nw = len(self.walls)
        floor_corners = np.zeros((2, nw))
        floor_corners[:, 0] = self.walls[0].corners[:, 0]
        ordered = True
        for iw, wall in enumerate(self.walls[1:]):
            if not np.allclose(self.walls[iw].corners[:, 1], wall.corners[:, 0]):
                ordered = False
            floor_corners[:, iw + 1] = wall.corners[:, 0]
        if not np.allclose(self.walls[-1].corners[:, 1], self.walls[0].corners[:, 0]):
            ordered = False

        if not ordered:
            raise ValueError(
                "The wall list should be ordered counter-clockwise, which is the case \
                if the room is created with Room.from_corners"
            )

        # make sure the floor_corners are ordered anti-clockwise (for now)
        if libroom.area_2d_polygon(floor_corners) <= 0:
            floor_corners = np.fliplr(floor_corners)

        walls = []
        for i in range(nw):
            corners = np.array(
                [
                    np.r_[floor_corners[:, i], 0],
                    np.r_[floor_corners[:, (i + 1) % nw], 0],
                    np.r_[floor_corners[:, (i + 1) % nw], 0] + height * v_vec,
                    np.r_[floor_corners[:, i], 0] + height * v_vec,
                ]
            ).T
            walls.append(
                wall_factory(
                    corners,
                    self.walls[i].absorption,
                    self.walls[i].scatter,
                    name=str(i),
                )
            )

        ############################
        # BEGIN COMPATIBILITY CODE #
        ############################
        if absorption is not None:
            absorption = 0.0
            absorption_compatibility_request = True
        else:
            absorption_compatibility_request = False
        ##########################
        # END COMPATIBILITY CODE #
        ##########################

        if materials is not None:

            if absorption_compatibility_request:
                import warnings

                warnings.warn(
                    "Because materials were specified, "
                    "deprecated absorption parameter is ignored.",
                    DeprecationWarning,
                )

            if not isinstance(materials, dict):
                materials = {"floor": materials, "ceiling": materials}

            for mat in materials.values():
                assert isinstance(
                    mat, Material
                ), "Material not specified using correct class"

        elif absorption_compatibility_request:

            import warnings

            warnings.warn(
                "absorption parameter is deprecated for Room.extrude",
                DeprecationWarning,
            )

            absorption = np.array(absorption)
            if absorption.ndim == 0:
                absorption = absorption * np.ones(2)
            elif absorption.ndim == 1 and absorption.shape[0] != 2:
                raise ValueError(
                    "The size of the absorption array must be 2 for extrude, "
                    "for the floor and ceiling"
                )

            materials = make_materials(
                floor=(absorption[0], 0.0),
                ceiling=(absorption[0], 0.0),
            )

        else:
            # In this case, no material is provided, use totally reflective walls, no scattering
            new_mat = Material(0.0, 0.0)
            materials = {"floor": new_mat, "ceiling": new_mat}

        new_corners = {}
        new_corners["floor"] = np.pad(floor_corners, ((0, 1), (0, 0)), mode="constant")
        new_corners["ceiling"] = (new_corners["floor"].T + height * v_vec).T

        # we need the floor corners to ordered clockwise (for the normal to point outward)
        new_corners["floor"] = np.fliplr(new_corners["floor"])

        for key in ["floor", "ceiling"]:
            walls.append(
                wall_factory(
                    new_corners[key],
                    materials[key].absorption_coeffs,
                    materials[key].scattering_coeffs,
                    name=key,
                )
            )

        self.walls = walls
        self.dim = 3

        # Update the real room object
        self._init_room_engine()

    def plot(
            self,
            img_order=None,
            freq=None,
            figsize=None,
            no_axis=False,
            mic_marker_size=10,
            plot_directivity=True,
            ax=None,
            **kwargs
    ):
        """Plots the room with its walls, microphones, sources and images"""

        try:
            import matplotlib
            import matplotlib.pyplot as plt
            from matplotlib.collections import PatchCollection
            from matplotlib.patches import Circle, Polygon, Wedge
        except ImportError:
            import warnings

            warnings.warn("Matplotlib is required for plotting")
            return

        fig = None

        if self.dim == 2:
            fig = plt.figure(figsize=figsize)

            if no_axis is True:
                if ax is None:
                    ax = fig.add_axes([0, 0, 1, 1], aspect="equal", **kwargs)
                ax.axis("off")
                rect = fig.patch
                rect.set_facecolor("gray")
                rect.set_alpha(0.15)
            else:
                if ax is None:
                    ax = fig.add_subplot(111, aspect="equal", **kwargs)

            # draw room
            corners = np.array([wall.corners[:, 0] for wall in self.walls]).T
            polygons = [Polygon(corners.T, True)]
            p = PatchCollection(
                polygons,
                cmap=matplotlib.cm.jet,
                facecolor=np.array([1, 1, 1]),
                edgecolor=np.array([0, 0, 0]),
            )
            ax.add_collection(p)

            if self.mic_array is not None:

                for i in range(self.mic_array.nmic):
                    ax.scatter(
                        self.mic_array.R[0][i],
                        self.mic_array.R[1][i],
                        marker="x",
                        linewidth=0.5,
                        s=mic_marker_size,
                        c="k",
                    )

                    if plot_directivity and self.mic_array.directivity is not None:
                        azimuth_plot = np.linspace(
                            start=0, stop=360, num=361, endpoint=True
                        )
                        ax = self.mic_array.directivity[i].plot_response(
                            azimuth=azimuth_plot,
                            degrees=True,
                            ax=ax,
                            offset=self.mic_array.R[:, i],
                        )

                # draw the beam pattern of the beamformer if requested (and available)
                if (
                        freq is not None
                        and isinstance(self.mic_array, bf.Beamformer)
                        and (
                        self.mic_array.weights is not None
                        or self.mic_array.filters is not None
                )
                ):

                    freq = np.array(freq)
                    if freq.ndim == 0:
                        freq = np.array([freq])

                    # define a new set of colors for the beam patterns
                    newmap = plt.get_cmap("autumn")
                    desat = 0.7
                    try:
                        # this is for matplotlib >= 2.0.0
                        ax.set_prop_cycle(
                            color=[
                                newmap(k) for k in desat * np.linspace(0, 1, len(freq))
                            ]
                        )
                    except:
                        # keep this for backward compatibility
                        ax.set_color_cycle(
                            [newmap(k) for k in desat * np.linspace(0, 1, len(freq))]
                        )

                    phis = np.arange(360) * 2 * np.pi / 360.0
                    newfreq = np.zeros(freq.shape)
                    H = np.zeros((len(freq), len(phis)), dtype=complex)
                    for i, f in enumerate(freq):
                        newfreq[i], H[i] = self.mic_array.response(phis, f)

                    # normalize max amplitude to one
                    H = np.abs(H) ** 2 / np.abs(H).max() ** 2

                    # a normalization factor according to room size
                    norm = np.linalg.norm(
                        (corners - self.mic_array.center), axis=0
                    ).max()

                    # plot all the beam patterns
                    for f, h in zip(newfreq, H):
                        x = np.cos(phis) * h * norm + self.mic_array.center[0, 0]
                        y = np.sin(phis) * h * norm + self.mic_array.center[1, 0]
                        ax.plot(x, y, "-", linewidth=0.5)

            # define some markers for different sources and colormap for damping
            markers = ["o", "s", "v", "."]
            cmap = plt.get_cmap("YlGnBu")

            # use this to check some image sources were drawn
            has_drawn_img = False

            # draw the scatter of images
            for i, source in enumerate(self.sources):
                # draw source
                ax.scatter(
                    source.position[0],
                    source.position[1],
                    c=[cmap(1.0)],
                    s=20,
                    marker=markers[i % len(markers)],
                    edgecolor=cmap(1.0),
                )

                if plot_directivity and source.directivity is not None:
                    azimuth_plot = np.linspace(
                        start=0, stop=360, num=361, endpoint=True
                    )
                    ax = source.directivity.plot_response(
                        azimuth=azimuth_plot,
                        degrees=True,
                        ax=ax,
                        offset=source.position,
                    )

                # draw images
                if img_order is None:
                    img_order = 0
                elif img_order == "max":
                    img_order = self.max_order

                I = source.orders <= img_order
                if len(I) > 0:
                    has_drawn_img = True

                val = (np.log2(np.mean(source.damping, axis=0)[I]) + 10.0) / 10.0
                # plot the images
                ax.scatter(
                    source.images[0, I],
                    source.images[1, I],
                    c=cmap(val),
                    s=20,
                    marker=markers[i % len(markers)],
                    edgecolor=cmap(val),
                )

            # When no image source has been drawn, we need to use the bounding box
            # to set correctly the limits of the plot
            if not has_drawn_img or img_order == 0:
                bbox = self.get_bbox()
                ax.set_xlim(bbox[0, :])
                ax.set_ylim(bbox[1, :])

            return fig, ax

        if self.dim == 3:

            import matplotlib.colors as colors
            import matplotlib.pyplot as plt
            import mpl_toolkits.mplot3d as a3
            import scipy as sp

            if ax is None:
                fig = plt.figure(figsize=figsize)
                ax = a3.Axes3D(fig)

            # plot the walls
            for w in self.walls:
                tri = a3.art3d.Poly3DCollection([w.corners.T], alpha=0.5)
                tri.set_color(colors.rgb2hex(sp.rand(3)))
                tri.set_edgecolor("k")
                ax.add_collection3d(tri)

            # define some markers for different sources and colormap for damping
            markers = ["o", "s", "v", "."]
            cmap = plt.get_cmap("YlGnBu")

            # use this to check some image sources were drawn
            has_drawn_img = False

            # draw the scatter of images
            for i, source in enumerate(self.sources):
                # draw source
                ax.scatter(
                    source.position[0],
                    source.position[1],
                    source.position[2],
                    c=[cmap(1.0)],
                    s=20,
                    marker=markers[i % len(markers)],
                    edgecolor=cmap(1.0),
                )

                if plot_directivity and source.directivity is not None:
                    azimuth_plot = np.linspace(
                        start=0, stop=360, num=361, endpoint=True
                    )
                    colatitude_plot = np.linspace(
                        start=0, stop=180, num=180, endpoint=True
                    )
                    ax = source.directivity.plot_response(
                        azimuth=azimuth_plot,
                        colatitude=colatitude_plot,
                        degrees=True,
                        ax=ax,
                        offset=source.position,
                    )

                # draw images
                if img_order is None:
                    img_order = self.max_order

                I = source.orders <= img_order
                if len(I) > 0:
                    has_drawn_img = True

                val = (np.log2(np.mean(source.damping, axis=0)[I]) + 10.0) / 10.0
                # plot the images
                ax.scatter(
                    source.images[0, I],
                    source.images[1, I],
                    source.images[2, I],
                    c=cmap(val),
                    s=20,
                    marker=markers[i % len(markers)],
                    edgecolor=cmap(val),
                )

            # When no image source has been drawn, we need to use the bounding box
            # to set correctly the limits of the plot
            if not has_drawn_img or img_order == 0:
                bbox = self.get_bbox()
                ax.set_xlim3d(bbox[0, :])
                ax.set_ylim3d(bbox[1, :])
                ax.set_zlim3d(bbox[2, :])

            # draw the microphones
            if self.mic_array is not None:

                for i in range(self.mic_array.nmic):
                    ax.scatter(
                        self.mic_array.R[0][i],
                        self.mic_array.R[1][i],
                        self.mic_array.R[2][i],
                        marker="x",
                        linewidth=0.5,
                        s=mic_marker_size,
                        c="k",
                    )

                    if plot_directivity and self.mic_array.directivity is not None:
                        azimuth_plot = np.linspace(
                            start=0, stop=360, num=361, endpoint=True
                        )
                        colatitude_plot = np.linspace(
                            start=0, stop=180, num=180, endpoint=True
                        )
                        ax = self.mic_array.directivity[i].plot_response(
                            azimuth=azimuth_plot,
                            colatitude=colatitude_plot,
                            degrees=True,
                            ax=ax,
                            offset=self.mic_array.R[:, i],
                        )

            return fig, ax

    def plot_rir(self, select=None, FD=False):
        """
        Plot room impulse responses. Compute if not done already.

        Parameters
        ----------
        select: list of tuples OR int
            List of RIR pairs `(mic, src)` to plot, e.g. `[(0,0), (0,1)]`. Or
            `int` to plot RIR from particular microphone to all sources. Note
            that microphones and sources are zero-indexed. Default is to plot
            all microphone-source pairs.
        FD: bool
            Whether to plot in the frequency domain, namely the transfer
            function. Default is False.
        """
        n_src = len(self.sources)
        n_mic = self.mic_array.M
        if select is None:
            pairs = [(r, s) for r in range(n_mic) for s in range(n_src)]
        elif isinstance(select, int):
            pairs = [(select, s) for s in range(n_src)]
        elif isinstance(select, list):
            pairs = select
        else:
            raise ValueError('Invalid type for "select".')

        if not self.simulator_state["rir_done"]:
            self.compute_rir()

        # for plotting
        n_mic = len(list(set(pair[0] for pair in pairs)))
        n_src = len(list(set(pair[1] for pair in pairs)))
        r_plot = dict()
        s_plot = dict()
        for k, r in enumerate(list(set(pair[0] for pair in pairs))):
            r_plot[r] = k
        for k, s in enumerate(list(set(pair[1] for pair in pairs))):
            s_plot[s] = k

        try:
            import matplotlib.pyplot as plt
        except ImportError:
            import warnings

            warnings.warn("Matplotlib is required for plotting")
            return

        from . import utilities as u

        plt.figure()
        for k, _pair in enumerate(pairs):
            r = _pair[0]
            s = _pair[1]
            h = self.rir[r][s]
            if select is None:  # matrix plot
                plt.subplot(n_mic, n_src, r_plot[r] * n_src + s_plot[s] + 1)
            else:  # one column
                plt.subplot(len(pairs), 1, k + 1)
            if not FD:
                plt.plot(np.arange(len(h)) / float(self.fs), h)
            else:
                u.real_spectrum(h)
            plt.title("RIR: mic" + str(r) + " source" + str(s))
            if r == n_mic - 1:
                if not FD:
                    plt.xlabel("Time [s]")
                else:
                    plt.xlabel("Normalized frequency")

        plt.tight_layout()

    def add(self, obj):
        """
        Adds a sound source or microphone to a room

        Parameters
        ----------
        obj: :py:obj:`~pyroomacoustics.soundsource.SoundSource` or :py:obj:`~pyroomacoustics.beamforming.Microphone` object
            The object to add

        Returns
        -------
        :py:obj:`~pyroomacoustics.room.Room`
            The room is returned for further tweaking.
        """

        if isinstance(obj, SoundSource):

            if obj.dim != self.dim:
                raise ValueError(
                    (
                        "The Room and SoundSource objects must be of the same "
                        "dimensionality. The Room is {}D but the SoundSource "
                        "is {}D"
                    ).format(self.dim, obj.dim)
                )

            if not self.is_inside(np.array(obj.position)):
                raise ValueError("The source must be added inside the room.")

            self.sources.append(obj)

        elif isinstance(obj, MicrophoneArray):

            if obj.dim != self.dim:
                raise ValueError(
                    (
                        "The Room and MicrophoneArray objects must be of the same "
                        "dimensionality. The Room is {}D but the MicrophoneArray "
                        "is {}D"
                    ).format(self.dim, obj.dim)
                )

            if "mic_array" not in self.__dict__ or self.mic_array is None:
                self.mic_array = obj
            else:
                self.mic_array.append(obj)

            # microphone need to be added to the room_engine
            for m in range(len(obj)):
                self.room_engine.add_mic(obj.R[:, None, m])

        else:
            raise TypeError(
                "The add method from Room only takes SoundSource or "
                "MicrophoneArray objects as parameter"
            )

        return self

    def add_microphone(self, loc, fs=None, directivity=None):
        """
        Adds a single microphone in the room.

        Parameters
        ----------
        loc: array_like or ndarray
            The location of the microphone. The length should be the same as the room dimension.
        fs: float, optional
            The sampling frequency of the microphone, if different from that of the room.

        Returns
        -------
        :py:obj:`~pyroomacoustics.room.Room`
            The room is returned for further tweaking.
        """

        if self.simulator_state["rt_needed"] and directivity is not None:
            raise NotImplementedError("Directivity not supported with ray tracing.")

        # make sure this is a
        loc = np.array(loc)

        # if array, make it a 2D array as expected
        if loc.ndim == 1:
            loc = loc[:, None]

        if fs is None:
            fs = self.fs

        return self.add(MicrophoneArray(loc, fs, directivity))

    def add_microphone_array(self, mic_array, directivity=None):
        """
        Adds a microphone array (i.e. several microphones) in the room.

        Parameters
        ----------
        mic_array: array_like or ndarray or MicrophoneArray object
            The array can be provided as an array of size ``(dim, n_mics)``,
            where ``dim`` is the dimension of the room and ``n_mics`` is the
            number of microphones in the array.

            As an alternative, a
            :py:obj:`~pyroomacoustics.beamforming.MicrophoneArray` can be
            provided.

        Returns
        -------
        :py:obj:`~pyroomacoustics.room.Room`
            The room is returned for further tweaking.
        """

        if self.simulator_state["rt_needed"] and directivity is not None:
            raise NotImplementedError("Directivity not supported with ray tracing.")

        if not isinstance(mic_array, MicrophoneArray):
            # if the type is not a microphone array, try to parse a numpy array
            mic_array = MicrophoneArray(mic_array, self.fs, directivity)
        else:
            # if the type is microphone array
            if directivity is not None:
                mic_array.set_directivity(directivity)

            if self.simulator_state["rt_needed"] and mic_array.directivity is not None:
                raise NotImplementedError("Directivity not supported with ray tracing.")

        return self.add(mic_array)

    def add_source(self, position, signal=None, delay=0, directivity=None):
        """
        Adds a sound source given by its position in the room. Optionally
        a source signal and a delay can be provided.

        Parameters
        -----------
        position: ndarray, shape: (2,) or (3,)
            The location of the source in the room
        signal: ndarray, shape: (n_samples,), optional
            The signal played by the source
        delay: float, optional
            A time delay until the source signal starts
            in the simulation

        Returns
        -------
        :py:obj:`~pyroomacoustics.room.Room`
            The room is returned for further tweaking.
        """

        if self.simulator_state["rt_needed"] and directivity is not None:
            raise NotImplementedError("Directivity not supported with ray tracing.")

        if directivity is not None:
            from pyroomacoustics import ShoeBox

            if not isinstance(self, ShoeBox):
                raise NotImplementedError(
                    "Source directivity only supported for ShoeBox room."
                )

        if isinstance(position, SoundSource):
            if directivity is not None:
                if isinstance(directivity, CardioidFamily) or isinstance(directivity,
                                                                         DIRPATRir):
                    return self.add(SoundSource(position, directivity=directivity))
            else:
                return self.add(position)
        else:
            if directivity is not None:
                if isinstance(directivity, CardioidFamily) or isinstance(directivity,
                                                                         DIRPATRir):
                    return self.add(SoundSource(position, signal=signal, delay=delay, directivity=directivity))

            else:
                return self.add(SoundSource(position, signal=signal, delay=delay))

    def add_soundsource(self, sndsrc, directivity=None):
        """
        Adds a :py:obj:`pyroomacoustics.soundsource.SoundSource` object to the room.

        Parameters
        ----------
        sndsrc: :py:obj:`~pyroomacoustics.soundsource.SoundSource` object
            The SoundSource object to add to the room
        """
        if directivity is not None:
            sndsrc.set_directivity(directivity)
        return self.add(sndsrc)

    def image_source_model(self):

        if not self.simulator_state["ism_needed"]:
            return

        self.visibility = []

        for source in self.sources:

            n_sources = self.room_engine.image_source_model(source.position)

            if n_sources > 0:  # Number of image source that are generated

                # Copy to python managed memory
<<<<<<< HEAD
                source.images = self.room_engine.sources.copy()  # Positions of the image source (3,n) n: n_sources
                source.orders = self.room_engine.orders.copy()  # Reflection order for each image source shape n:n_sources
                source.orders_xyz = self.room_engine.orders_xyz.copy()  # Reflection order for each image source for each coordinate shape (3,n) n:n_sources
                source.walls = self.room_engine.gen_walls.copy()  # Something that i don't get [-1,-1,-1,-1,-1...] shape n:n_sources
                source.damping = self.room_engine.attenuations.copy()  # Octave band damping's shape (no_of_octave_bands*n_sources) damping value for each image source for each octave bands
                source.generators = -np.ones(source.walls.shape)  # Don't get it's purpose ?
=======
                source.images = self.room_engine.sources.copy()
                source.orders = self.room_engine.orders.copy()
                source.orders_xyz = self.room_engine.orders_xyz.copy()
                source.walls = self.room_engine.gen_walls.copy()
                source.damping = self.room_engine.attenuations.copy()
                source.generators = -np.ones(source.walls.shape)

                # if randomized image method is selected, add a small random
                # displacement to the image sources
                if self.simulator_state["random_ism_needed"]:

                    n_images = np.shape(source.images)[1]

                    # maximum allowed displacement is 8cm
                    max_disp = self.max_rand_disp

                    # add a random displacement to each cartesian coordinate
                    disp = np.random.uniform(-max_disp, max_disp, size=(3, n_images))
                    source.images += disp
>>>>>>> 6ddddc36

                self.visibility.append(self.room_engine.visible_mics.copy())

                # We need to check that microphones are indeed in the room
                for m in range(self.mic_array.R.shape[1]):
                    # if not, it's not visible from anywhere!
                    if not self.is_inside(self.mic_array.R[:, m]):
                        self.visibility[-1][m, :] = 0

        # Update the state
        self.simulator_state["ism_done"] = True

    def ray_tracing(self):

        if not self.simulator_state["rt_needed"]:
            return

        # this will be a list of lists with
        # shape (n_mics, n_src, n_directions, n_bands, n_time_bins)
        self.rt_histograms = [[] for r in range(self.mic_array.M)]

        for s, src in enumerate(self.sources):
            self.room_engine.ray_tracing(self.rt_args["n_rays"], src.position)

            for r in range(self.mic_array.M):
                self.rt_histograms[r].append([])
                for h in self.room_engine.microphones[r].histograms:
                    # get a copy of the histogram
                    self.rt_histograms[r][s].append(h.get_hist())
            # reset all the receivers' histograms
            self.room_engine.reset_mics()

        # Basically, histograms for 2 mics corresponding to each source , the histograms are in each octave bands hence (7,2500) 2500 histogram length
        # update the state
        self.simulator_state["rt_done"] = True

    def compute_rir(self):
        """
        Compute the room impulse response between every source and microphone.
        """

        if self.simulator_state["ism_needed"] and not self.simulator_state["ism_done"]:
            self.image_source_model()

        if self.simulator_state["rt_needed"] and not self.simulator_state["rt_done"]:
            self.ray_tracing()

        self.rir = []

        volume_room = self.get_volume()


        for m, mic in enumerate(
                self.mic_array.R.T):  # Loop over ever microphone present in the room and then for each microphone and source pair present in the room
            self.rir.append([])
            for s, src in enumerate(self.sources):

                """
                Compute the room impulse response between the source
                and the microphone whose position is given as an
                argument.
                """
                # fractional delay length
                fdl = constants.get("frac_delay_length")

                fdl2 = fdl // 2

                # default, just in case both ism and rt are disabled (should never happen)
                N = fdl

                """
                Source Directivity : Obj of CardioidFamily , Receiver Directivity : Obj of freq_dependent_response_sofa 
                Source Directivity : Obj of freq_dependent_response_sofa , Receiver Directivity : Obj of CardioidFamily

                Check if the directivity object of source and receiver are of same class, if not throw error

                """

                if self.mic_array.directivity is not None and self.sources[s].directivity is not None:
                    if (isinstance(self.mic_array.directivity[m], CardioidFamily) and isinstance(
                            self.sources[s].directivity, DIRPATRir)) or (
                            isinstance(self.mic_array.directivity[m], DIRPATRir) and isinstance(
                            self.sources[s].directivity, CardioidFamily)):
                        raise ValueError("Microphone and source directivity should be of same class ")

                if self.simulator_state["ism_needed"]:

                    # compute azimuth and colatitude angles for receiver
                    if self.mic_array.directivity is not None:
                        angle_function_array = angle_function(src.images, mic)
                        azimuth_m = angle_function_array[0]
                        colatitude_m = angle_function_array[1]

                    # compute azimuth and colatitude angles for source
                    if self.sources[s].directivity is not None:
                        azimuth_s, colatitude_s = source_angle_shoebox(
                            image_source_loc=src.images,
                            wall_flips=abs(src.orders_xyz),
                            mic_loc=mic,
                        )

                    # compute the distance from image sources

                    dist = np.sqrt(np.sum((src.images - mic[:, None]) ** 2,
                                          axis=0))  # Calculate distance between image sources and for each microphone

                    # dist shape (n) : n0 of image sources
                    time = dist / self.c  # Calculate time of arrival for each image source
                    t_max = time.max()  # The image source which takes the most time to arrive to this particular microphone
                    N = int(math.ceil(t_max * self.fs))  # What will be the length of RIR according to t_max
                    print("Minimum Time", time.min() * self.fs)

                else:
                    t_max = 0.0

                if self.simulator_state["rt_needed"]:

                    # get the maximum length from the histograms
                    nz_bins_loc = np.nonzero(self.rt_histograms[m][s][0].sum(axis=0))[
                        0]  # Sum vertically across octave band for each value in histogram (7,2500) -> (2500) -> np .nonzero(

                    if len(nz_bins_loc) == 0:
                        n_bins = 0
                    else:
                        n_bins = nz_bins_loc[-1] + 1

                    t_max = np.maximum(t_max, n_bins * self.rt_args["hist_bin_size"])

                    # N changes here , the length of RIR changes if we apply RT method.
                    # the number of samples needed
                    # round up to multiple of the histogram bin size
                    # add the lengths of the fractional delay filter

                    hbss = int(self.rt_args["hist_bin_size_samples"])

                    N = int(math.ceil(t_max * self.fs / hbss) * hbss)

                # this is where we will compose the RIR i.e length of RIR
                ir = np.zeros(N + fdl)

                # This is the distance travelled wrt time
                distance_rir = np.arange(N) / self.fs * self.c

                # this is the random sequence for the tail generation
                seq = sequence_generation(volume_room, N / self.fs, self.c, self.fs)
                seq = seq[:N]  # take values according to N as seq is larger

                # Do band-wise RIR construction
                is_multi_band = self.is_multi_band
                bws = self.octave_bands.get_bw() if is_multi_band else [self.fs / 2]
                rir_bands = []

                """
                Important check

                Source Directivity : None , Receiver Directivity : None [Use pyroom acoustics old RIR construction method which supports RAY-TRACING]
                Source Directivity : Obj from CardioidFamily , Receiver Directivity : None   [Use pyroom acoustics old RIR construction method]
                Source Directivity : None , Receiver Directivity : Obj from CardioidFamily  [Use pyroom acoustics old RIR construction method]
                Source Directivity : Obj from CardioidFamily , Receiver Directivity : Obj from CardioidFamily  [Use pyroom acoustics old RIR construction method]

                """
                if (self.mic_array.directivity is None and self.sources[s].directivity is None) or (
                        self.mic_array.directivity is not None and isinstance(self.mic_array.directivity[m],
                                                                              CardioidFamily)) or (
                        self.sources[s].directivity is not None and isinstance(self.sources[s].directivity,
                                                                               CardioidFamily)):

                    for b, bw in enumerate(bws):  # Loop through every band

                        ir_loc = np.zeros_like(ir)  # ir for every band

                        # IS method
                        if self.simulator_state["ism_needed"]:

                            alpha = src.damping[b,
                                    :] / dist  # calculate alpha according to every octave band and for all the image sources for this particular microphone

                            if self.mic_array.directivity is not None and isinstance(self.mic_array.directivity[m],
                                                                                     CardioidFamily):
                                alpha *= self.mic_array.directivity[m].get_response(
                                    azimuth=azimuth_m,
                                    colatitude=colatitude_m,
                                    frequency=bw,
                                    degrees=False,
                                )

                            if self.sources[s].directivity is not None and isinstance(self.sources[s].directivity,
                                                                                      CardioidFamily):
                                alpha *= self.sources[s].directivity.get_response(
                                    azimuth=azimuth_s,
                                    colatitude=colatitude_s,
                                    frequency=bw,
                                    degrees=False,
                                )

                            # Use the Cython extension for the fractional delays
                            from .build_rir import fast_rir_builder

                            vis = self.visibility[s][m, :].astype(np.int32)

                            # we add the delay due to the factional delay filter to
                            # the arrival times to avoid problems when propagation
                            # is shorter than the delay to to the filter
                            # hence: time + fdl2

                            time_adjust = time + fdl2 / self.fs  # This remains the same for all octave bands.

                            fast_rir_builder(ir_loc, time_adjust, alpha, vis, self.fs, fdl)

                            if is_multi_band:
                                ir_loc = self.octave_bands.analysis(ir_loc, band=b)

                            ir += ir_loc  # All the IR'S from different octave bands are added together in the same sequence.

                        # Ray Tracing
                        if self.simulator_state["rt_needed"]:

                            if is_multi_band:
                                seq_bp = self.octave_bands.analysis(seq, band=b)

                            else:
                                seq_bp = seq.copy()

                            # interpolate the histogram and multiply the sequence

                            seq_bp_rot = seq_bp.reshape((-1, hbss))  # shape 72,64

                            new_n_bins = seq_bp_rot.shape[0]

                            # Take only those bins which have some non-zero values for that specific octave bands.

                            hist = self.rt_histograms[m][s][0][b, :new_n_bins]

                            normalization = np.linalg.norm(seq_bp_rot,
                                                           axis=1)  # Take normalize of the poisson distribution octave band filtered array on the axis 1 -> shape (72|71) if input is of size (72,64)

                            # Only those indices which have normalization greater than 0.0
                            indices = normalization > 0.0

                            seq_bp_rot[indices, :] /= normalization[indices, None]

                            seq_bp_rot *= np.sqrt(hist[:, None])

                            # Normalize the band power
                            # The bands should normally sum up to fs / 2

                            seq_bp *= np.sqrt(bw / self.fs * 2.0)

                            ir_loc[fdl2: fdl2 + N] += seq_bp

                        # keep for further processing

                        rir_bands.append(ir_loc)  # Impulse response for every octave band for each microphone

                    # Do Air absorption
                    if self.simulator_state["air_abs_needed"]:

                        # In case this was not multi-band, do the band pass filtering
                        if len(rir_bands) == 1:
                            rir_bands = self.octave_bands.analysis(rir_bands[0]).T

                        # Now apply air absorption and distance attenuation
                        for band, air_abs in zip(rir_bands, self.air_absorption):
                            air_decay = np.exp(-0.5 * air_abs * distance_rir)
                            band[fdl2: N + fdl2] *= air_decay

                    # Sum up IR'S for all the bands
                    np.sum(rir_bands, axis=0, out=ir)


                else:
                    """
                     Important check 
                     Source Directivity : Obj from DIRPATRir , Receiver Directivity : None   [Use new RIR construction function which is based on full scale DFT resolution]
                     Source Directivity : None , Receiver Directivity : Obj from DIRPATRir  [Use new RIR construction function which is based on full scale DFT resolution]
                     Source Directivity : Obj from DIRPATRir , Receiver Directivity : Obj from DIRPATRir  [Use new RIR construction function which is based on full scale DFT resolution]

                    """

                    if (self.mic_array.directivity is not None and isinstance(self.mic_array.directivity[m],
                                                                              DIRPATRir)) and (
                            self.sources[s].directivity is not None and isinstance(self.sources[s].directivity,
                                                                                   DIRPATRir)):

                        if any([s_ in self.sources[s].directivity.path for s_ in self.DIRPAT_source_files]) and \
                                any([m_ in self.mic_array.directivity[m].path for m_ in self.DIRPAT_receiver_files]):

                            ir = self.dft_scale_rir_calc(src.damping, dist, time, bws, N, azi_m=azimuth_m,
                                                     col_m=colatitude_m, azi_s=azimuth_s, col_s=colatitude_s, src_pos=s,
                                                     mic_pos=m, source_presence=True, rec_presence=True)
                        else:
                            raise ValueError("Please check the DIRPATRir source object and DIRPATRir receiver object")

                    elif (self.sources[s].directivity is not None and isinstance(self.sources[s].directivity,
                                                                                 DIRPATRir)):
                        # Source directivity should only have LSPs_HATS_GuitarCabinets_Akustikmessplatz.sofa file from DIRPAT dataset
                        if any([s_ in self.sources[s].directivity.path for s_ in self.DIRPAT_source_files]):

                            ir = self.dft_scale_rir_calc(src.damping, dist, time, bws, N,
                                                         azi_m=[], col_m=[], azi_s=azimuth_s, col_s=colatitude_s,
                                                         src_pos=s,
                                                         mic_pos=m, source_presence=True, rec_presence=False)
                        else:
                            raise ValueError("Please check the DIRPATRir source object ")



                    elif (self.mic_array.directivity is not None and isinstance(self.mic_array.directivity[m],
                                                                                DIRPATRir)):

                        # Mic directivity should only have AKG_c480_c414_CUBE.sofa file from DIRPAT dataset
                        if any([m_ in self.mic_array.directivity[m].path for m_ in self.DIRPAT_receiver_files]):

                            ir = self.dft_scale_rir_calc(src.damping, dist, time, bws, N,
                                                         azi_m=azimuth_m, col_m=colatitude_m, azi_s=[], col_s=[],
                                                         src_pos=s,
                                                         mic_pos=m, source_presence=False, rec_presence=True)
                        else:

                            raise ValueError("Please check the DIRPATRir microphone object")

                    else:
                        ir = self.dft_scale_rir_calc(src.damping, dist, time, bws, N, azi_m=[], col_m=[], azi_s=[],
                                                     col_s=[], src_pos=s, mic_pos=m, source_presence=False,
                                                     rec_presence=False)

                self.rir[-1].append(ir)

        self.simulator_state["rir_done"] = True

    from numba import jit


    #@jit(nopython=True)
    def dft_scale_rir_calc(self, attenuations, dist, time, bws, N, azi_m, col_m, azi_s, col_s, src_pos=0, mic_pos=0,
                           source_presence=False, rec_presence=False):
        """
        Full DFT scale RIR construction.

        This function also takes into account the FIR's of the source and receiver retrieved from the SOFA file.



        Parameters
        ----------
        attenuations: Dampings for all the image sources
        dist :  distance of all the image source present in the room from this particular mic
        time : Time of arrival of all the image source
        bws : bandwidth of all the octave bands
        N :
        azi_m : Azimuth angle of arrival of this particular mic for all image sources
        col_m : Colatitude angle of arrival of this particular mic  for all image sources
        azi_s : Azimuth angle of departure of this particular source for all image sources
        col_s : Colatitude angle of departure of this particular source for all image sources
        src_pos : The particular source we are calculating RIR
        mic_pos : The particular mic we are calculating RIR
        source_presence : Is source directivity is present or not
        rec_presence : Is microphone directivity is present or not

        Returns
        -------
            rir : :py:class:`~numpy.ndarray`
            Constructed RIR for this particlar src mic pair .

            The constructed RIR still lacks air absorption and distance absorption because in the old pyroom these calculation happens on the octave band level.


        """

        attenuations = attenuations / dist
        alp = []
        window_length = 81

        lut_pos = np.arange(-32, 32, 1)

        no_imag_src = attenuations.shape[1]

        fp_im = N
        fir_length_octave_band = self.octave_bands.n_fft

        from .build_rir import fast_window_sinc_interpolater,fast_multiplication,fast_multiplication_1

        if rec_presence and source_presence:

            final_fir_IS_len = ( fir_length_octave_band + window_length + self.mic_array.directivity[mic_pos].obj_open_sofa_inter.samples_size_ir +
                                 self.sources[src_pos].directivity.obj_open_sofa_inter.samples_size_ir) - 3

            ind_knn_mic=self.mic_array.directivity[mic_pos].obj_open_sofa_inter.cal_index_knn(azi_m,col_m)
            ind_knn_src = self.sources[src_pos].directivity.obj_open_sofa_inter.cal_index_knn(azi_s, col_s)

        else:
            if source_presence:
                final_fir_IS_len = (fir_length_octave_band + window_length +
                                self.sources[src_pos].directivity.obj_open_sofa_inter.samples_size_ir) - 2
                ind_knn_src = self.sources[src_pos].directivity.obj_open_sofa_inter.cal_index_knn(azi_s, col_s)
            elif rec_presence:
                final_fir_IS_len = (fir_length_octave_band + window_length +
                                self.mic_array.directivity[mic_pos].obj_open_sofa_inter.samples_size_ir) - 2
                ind_knn_mic = self.mic_array.directivity[mic_pos].obj_open_sofa_inter.cal_index_knn(azi_m, col_m)

       
        #else:
            #txt = "No"
            #final_fir_IS_len = (fir_length_octave_band + window_length) - 1
        


        time_arrival_is = time  # For min phase

        # Calculating fraction delay sinc filter
        sample_frac = time_arrival_is * self.fs  # Find the fractional sample number

        ir_diff = np.zeros(N + (final_fir_IS_len))  # 2050 #600

        start=timer()
        print(no_imag_src)

        cpy_ir_len_1 = np.zeros((no_imag_src,final_fir_IS_len), dtype=np.complex_)
        cpy_ir_len_2 = np.zeros((no_imag_src,final_fir_IS_len), dtype=np.complex_)
        cpy_ir_len_3 = np.zeros((no_imag_src,final_fir_IS_len), dtype=np.complex_)
        cpy_ir_len_4 = np.zeros((no_imag_src,final_fir_IS_len), dtype=np.complex_)
        att_in_dft_scale = np.zeros((no_imag_src,fir_length_octave_band), dtype=np.complex_)

        for i in range(no_imag_src):  # Loop through Image source

            att_in_octave_band = attenuations[:, i]
            att_in_dft_scale_=att_in_dft_scale[i,:]

            # Interpolating attenuations given in the single octave band to a DFT scale.
            #for b, bw in enumerate(bws):

            att_in_dft_scale_ = self.octave_bands.octave_band_dft_interpolation(att_in_octave_band, self.air_absorption, dist[i], att_in_dft_scale_,bws, self.min_phase)


            # Minmum phase...
            # k+=1e-07
            #if self.min_phase:
            #    m_p = np.imag(-hilbert(np.log(np.abs(att_in_dft_scale_))))
            #    att_in_dft_scale_ = np.abs(att_in_dft_scale_) * np.exp(1j * m_p)
                #plt.plot(np.arange(fir_length_octave_band),np.fft.ifft(att_in_dft_scale_))
                #plt.show()


            time_ip = int(floor(sample_frac[i]))  # Calculating the integer sample

            time_fp = sample_frac[i] - time_ip  # Calculating the fractional sample

            #lut_pos_ = lut_pos - time_fp  # Shifting the values for sinc filter changed from 64 to 32

            #sinc_filter = np.sinc(lut_pos_)


            windowed_sinc_filter=fast_window_sinc_interpolater(time_fp)


            cpy_ir_len_1[i,:att_in_dft_scale_.shape[0]] = np.fft.ifft(att_in_dft_scale_)
            cpy_ir_len_2[i,:windowed_sinc_filter.shape[0]] = windowed_sinc_filter


            if source_presence and rec_presence:

                src_resp = (self.sources[src_pos].directivity.get_response(index=ind_knn_src[i])) #ifft

                cpy_ir_len_3[i,:src_resp.shape[0]] = src_resp


                rec_resp = (self.mic_array.directivity[mic_pos].get_response(index=ind_knn_mic[i])) #ifft

                cpy_ir_len_4[i,:rec_resp.shape[0]] = rec_resp


                out=fast_multiplication( cpy_ir_len_1[i,:], cpy_ir_len_2[i,:], cpy_ir_len_3[i,:], cpy_ir_len_4[i,:], final_fir_IS_len)


                ir_diff[time_ip:(time_ip + final_fir_IS_len)] += np.real(out)

            else:
                if source_presence:
                    resp = (self.sources[src_pos].directivity.get_response(index=ind_knn_src[i]))
                elif rec_presence:

                    resp = (self.mic_array.directivity[mic_pos].get_response(index=ind_knn_mic[i]))

                cpy_ir_len_3[i,:resp.shape[0]] = resp

                out=fast_multiplication_1( cpy_ir_len_1[i,:], cpy_ir_len_2[i,:], cpy_ir_len_3[i,:], final_fir_IS_len)

                ir_diff[time_ip:(time_ip + final_fir_IS_len)] += np.real(out)

            '''
            IS method without receiver and source response , right now it's being handled by pyroom acoustics octave band method.
            The below defined is an DFT based method to create RIR , but this does not take into account ray tracing as it is restricted by pyroom.
            else:
                out = a * b

                out = ifft(out)

                ir_diff[time_ip:(time_ip + final_fir_IS_len)] += np.real(out)
            '''


        end=timer()
        print("Image source time taken",end-start)
        return ir_diff



    def simulate(
            self,
            snr=None,
            reference_mic=0,
            callback_mix=None,
            callback_mix_kwargs={},
            return_premix=False,
            recompute_rir=False,
    ):
        r"""
        Simulates the microphone signal at every microphone in the array

        Parameters
        ----------
        reference_mic: int, optional
            The index of the reference microphone to use for SNR computations.
            The default reference microphone is the first one (index 0)
        snr: float, optional
            The target signal-to-noise ratio (SNR) in decibels at the reference microphone.
            When this option is used the argument
            :py:attr:`pyroomacoustics.room.Room.sigma2_awgn` is ignored. The variance of
            every source at the reference microphone is normalized to one and
            the variance of the noise \\(\\sigma_n^2\\) is chosen

            .. math::

                \mathsf{SNR} = 10 \log_{10} \frac{ K }{ \sigma_n^2 }

            The value of :py:attr:`pyroomacoustics.room.Room.sigma2_awgn` is also set
            to \\(\\sigma_n^2\\) automatically

        callback_mix: func, optional
            A function that will perform the mix, it takes as first argument
            an array of shape ``(n_sources, n_mics, n_samples)`` that contains
            the source signals convolved with the room impulse response prior
            to mixture at the microphone. It should return an array of shape
            ``(n_mics, n_samples)`` containing the mixed microphone signals.
            If such a function is provided, the ``snr`` option is ignored
            and :py:attr:`pyroomacoustics.room.Room.sigma2_awgn` is set to ``None``.
        callback_mix_kwargs: dict, optional
            A dictionary that contains optional arguments for ``callback_mix``
            function
        return_premix: bool, optional
            If set to ``True``, the function will return an array of shape
            ``(n_sources, n_mics, n_samples)`` containing the microphone
            signals with individual sources, convolved with the room impulse
            response but prior to mixing
        recompute_rir: bool, optional
            If set to ``True``, the room impulse responses will be recomputed
            prior to simulation

        Returns
        -------
        Nothing or an array of shape ``(n_sources, n_mics, n_samples)``
            Depends on the value of ``return_premix`` option
        """

        # import convolution routine
        from scipy.signal import fftconvolve

        # Throw an error if we are missing some hardware in the room
        if len(self.sources) == 0:
            raise ValueError("There are no sound sources in the room.")
        if self.mic_array is None:
            raise ValueError("There is no microphone in the room.")

        # compute RIR if necessary
        if self.rir is None or len(self.rir) == 0 or recompute_rir:
            self.compute_rir()

        # number of mics and sources
        M = self.mic_array.M
        S = len(self.sources)

        # compute the maximum signal length
        from itertools import product

        max_len_rir = np.array(
            [len(self.rir[i][j]) for i, j in product(range(M), range(S))]
        ).max()
        f = lambda i: len(self.sources[i].signal) + np.floor(
            self.sources[i].delay * self.fs
        )
        max_sig_len = np.array([f(i) for i in range(S)]).max()
        L = int(max_len_rir) + int(max_sig_len) - 1
        if L % 2 == 1:
            L += 1

        # the array that will receive all the signals
        premix_signals = np.zeros((S, M, L))

        # compute the signal at every microphone in the array
        for m in np.arange(M):
            for s in np.arange(S):
                sig = self.sources[s].signal
                if sig is None:
                    continue
                d = int(np.floor(self.sources[s].delay * self.fs))
                h = self.rir[m][s]
                premix_signals[s, m, d: d + len(sig) + len(h) - 1] += fftconvolve(
                    h, sig
                )

        if callback_mix is not None:
            # Execute user provided callback
            signals = callback_mix(premix_signals, **callback_mix_kwargs)
            self.sigma2_awgn = None

        elif snr is not None:
            # Normalize all signals so that
            denom = np.std(premix_signals[:, reference_mic, :], axis=1)
            premix_signals /= denom[:, None, None]
            signals = np.sum(premix_signals, axis=0)

            # Compute the variance of the microphone noise
            self.sigma2_awgn = 10 ** (-snr / 10) * S

        else:
            signals = np.sum(premix_signals, axis=0)

        # add white gaussian noise if necessary
        if self.sigma2_awgn is not None:
            signals += np.random.normal(0.0, np.sqrt(self.sigma2_awgn), signals.shape)

        # record the signals in the microphones
        self.mic_array.record(signals, self.fs)

        if return_premix:
            return premix_signals

    def direct_snr(self, x, source=0):
        """Computes the direct Signal-to-Noise Ratio"""

        if source >= len(self.sources):
            raise ValueError("No such source")

        if self.sources[source].signal is None:
            raise ValueError("No signal defined for source " + str(source))

        if self.sigma2_awgn is None:
            return float("inf")

        x = np.array(x)
        sigma2_s = np.mean(self.sources[0].signal ** 2)
        d2 = np.sum((x - self.sources[source].position) ** 2)

        return sigma2_s / self.sigma2_awgn / (16 * np.pi ** 2 * d2)

    def get_wall_by_name(self, name):
        """
        Returns the instance of the wall by giving its name.

        :arg name: (string) name of the wall

        :returns: (Wall) instance of the wall with this name
        """

        if name in self.wallsId:
            return self.walls[self.wallsId[name]]
        else:
            raise ValueError("The wall " + name + " cannot be found.")

    def get_bbox(self):
        """Returns a bounding box for the room"""

        lower = np.amin(np.concatenate([w.corners for w in self.walls], axis=1), axis=1)
        upper = np.amax(np.concatenate([w.corners for w in self.walls], axis=1), axis=1)

        return np.c_[lower, upper]

    def is_inside(self, p, include_borders=True):
        """
        Checks if the given point is inside the room.

        Parameters
        ----------
        p: array_like, length 2 or 3
            point to be tested
        include_borders: bool, optional
            set true if a point on the wall must be considered inside the room

        Returns
        -------
            True if the given point is inside the room, False otherwise.
        """

        p = np.array(p)
        if self.dim != p.shape[0]:
            raise ValueError("Dimension of room and p must match.")

        # The method works as follows: we pick a reference point *outside* the room and
        # draw a line between the point to check and the reference.
        # If the point to check is inside the room, the line will intersect an odd
        # number of walls. If it is outside, an even number.
        # Unfortunately, there are a lot of corner cases when the line intersects
        # precisely on a corner of the room for example, or is aligned with a wall.

        # To avoid all these corner cases, we will do a randomized test.
        # We will pick a point at random outside the room so that the probability
        # a corner case happen is virtually zero. If the test raises a corner
        # case, we will repeat the test with a different reference point.

        # get the bounding box
        bbox = self.get_bbox()
        bbox_center = np.mean(bbox, axis=1)
        bbox_max_dist = np.linalg.norm(bbox[:, 1] - bbox[:, 0]) / 2

        # re-run until we get a non-ambiguous result
        it = 0
        while it < constants.get("room_isinside_max_iter"):

            # Get random point outside the bounding box
            random_vec = np.random.randn(self.dim)
            random_vec /= np.linalg.norm(random_vec)
            p0 = bbox_center + 2 * bbox_max_dist * random_vec

            ambiguous = False  # be optimistic
            is_on_border = False  # we have to know if the point is on the boundary
            count = 0  # wall intersection counter
            for i in range(len(self.walls)):
                # intersects, border_of_wall, border_of_segment = self.walls[i].intersects(p0, p)
                # ret = self.walls[i].intersects(p0, p)
                loc = np.zeros(self.dim, dtype=np.float32)
                ret = self.walls[i].intersection(p0, p, loc)

                if (
                        ret == int(Wall.Isect.ENDPT) or ret == 3
                ):  # this flag is True when p is on the wall
                    is_on_border = True

                elif ret == Wall.Isect.BNDRY:
                    # the intersection is on a corner of the room
                    # but the point to check itself is *not* on the wall
                    # then things get tricky
                    ambiguous = True

                # count the wall intersections
                if ret >= 0:  # valid intersection
                    count += 1

            # start over when ambiguous
            if ambiguous:
                it += 1
                continue

            else:
                if is_on_border and not include_borders:
                    return False
                elif is_on_border and include_borders:
                    return True
                elif count % 2 == 1:
                    return True
                else:
                    return False

        return False

        # We should never reach this
        raise ValueError(
            """
                Error could not determine if point is in or out in maximum number of iterations.
                This is most likely a bug, please report it.
                """
        )

    def wall_area(self, wall):

        """Computes the area of a 3D planar wall.
        :param wall: the wall object that is defined in the 3D space"""

        # Algo : http://geomalgorithms.com/a01-_area.

        # Recall that the wall corners have the following shape :
        # [  [x1, x2, ...], [y1, y2, ...], [z1, z2, ...]  ]

        c = wall.corners
        n = wall.normal / np.linalg.norm(wall.normal)

        if len(c) != 3:
            raise ValueError("The function wall_area3D only supports ")

        sum_vect = [0.0, 0.0, 0.0]
        num_vertices = len(c[0])

        for i in range(num_vertices):
            sum_vect = sum_vect + np.cross(c[:, (i - 1) % num_vertices], c[:, i])

        return abs(np.dot(n, sum_vect)) / 2.0

    def get_volume(self):

        """
        Computes the volume of a room
        :param room: the room object
        :return: the volume in cubic unit
        """

        wall_sum = 0.0

        for w in self.walls:
            n = (w.normal) / np.linalg.norm(w.normal)
            one_point = w.corners[:, 0]

            wall_sum += np.dot(n, one_point) * w.area()

        return wall_sum / 3.0

    @property
    def volume(self):
        return self.get_volume()

    @property
    def n_mics(self):
        return len(self.mic_array) if self.mic_array is not None else 0

    @property
    def n_sources(self):
        return len(self.sources) if self.sources is not None else 0

    def rt60_theory(self, formula="sabine"):
        """
        Compute the theoretical reverberation time (RT60) for the room.

        Parameters
        ----------
        formula: str
            The formula to use for the calculation, 'sabine' (default) or 'eyring'
        """

        rt60 = 0.0

        if self.is_multi_band:
            bandwidths = self.octave_bands.get_bw()
        else:
            bandwidths = [1.0]

        V = self.volume
        S = np.sum([w.area() for w in self.walls])
        c = self.c

        for i, bw in enumerate(bandwidths):

            # average absorption coefficients
            a = 0.0
            for w in self.walls:
                if len(w.absorption) == 1:
                    a += w.area() * w.absorption[0]
                else:
                    a += w.area() * w.absorption[i]
            a /= S

            try:
                m = self.air_absorption[i]
            except:
                m = 0.0

            if formula == "eyring":
                rt60_loc = rt60_eyring(S, V, a, m, c)
            elif formula == "sabine":
                rt60_loc = rt60_sabine(S, V, a, m, c)
            else:
                raise ValueError("Only Eyring and Sabine's formulas are supported")

            rt60 += rt60_loc * bw

        rt60 /= np.sum(bandwidths)
        return rt60

    def measure_rt60(self, decay_db=60, plot=False):
        """
        Measures the reverberation time (RT60) of the simulated RIR.

        Parameters
        ----------
        decay_db: float
            This is the actual decay of the RIR used for the computation. The
            default is 60, meaning that the RT60 is exactly what we measure.
            In some cases, the signal may be too short  to measure 60 dB decay.
            In this case, we can specify a lower value. For example, with 30
            dB, the RT60 is twice the time measured.
        plot: bool
            Displays a graph of the Schroeder curve and the estimated RT60.

        Returns
        -------
        ndarray (n_mics, n_sources)
            An array that contains the measured RT60 for all the RIR.
        """

        rt60 = np.zeros((self.n_mics, self.n_sources))

        for m in range(self.n_mics):
            for s in range(self.n_sources):
                rt60[m, s] = measure_rt60(
                    self.rir[m][s], fs=self.fs, plot=plot, decay_db=decay_db
                )

        return rt60


class ShoeBox(Room):
    """
    This class provides an API for creating a ShoeBox room in 2D or 3D.

    Parameters
    ----------
    p : array_like
        Length 2 (width, length) or 3 (width, length, height) depending on
        the desired dimension of the room.
    fs: int, optional
        The sampling frequency in Hz. Default is 8000.
    t0: float, optional
        The global starting time of the simulation in seconds. Default is 0.
    absorption : float
        Average amplitude absorption of walls. Note that this parameter is
        deprecated; use `materials` instead!
    max_order: int, optional
        The maximum reflection order in the image source model. Default is 1,
        namely direct sound and first order reflections.
    sigma2_awgn: float, optional
        The variance of the additive white Gaussian noise added during
        simulation. By default, none is added.
    sources: list of SoundSource objects, optional
        Sources to place in the room. Sources can be added after room creating
        with the `add_source` method by providing coordinates.
    mics: MicrophoneArray object, optional
        The microphone array to place in the room. A single microphone or
        microphone array can be added after room creation with the
        `add_microphone_array` method.
    materials : `Material` object or `dict` of `Material` objects
        See `pyroomacoustics.parameters.Material`. If providing a `dict`,
        you must provide a `Material` object for each wall: 'east',
        'west', 'north', 'south', 'ceiling' (3D), 'floor' (3D).
    temperature: float, optional
        The air temperature in the room in degree Celsius. By default, set so
        that speed of sound is 343 m/s.
    humidity: float, optional
        The relative humidity of the air in the room (between 0 and 100). By
        default set to 0.
    air_absorption: bool, optional
        If set to True, absorption of sound energy by the air will be
        simulated.
    ray_tracing: bool, optional
        If set to True, the ray tracing simulator will be used along with
        image source model.
    """

    def __init__(
            self,
            p,
            fs=8000,
            t0=0.0,
            absorption=None,  # deprecated
            max_order=1,
            sigma2_awgn=None,
            sources=None,
            mics=None,
            materials=None,
            temperature=None,
            humidity=None,
            air_absorption=False,
            ray_tracing=False,
            min_phase=False,
    ):

        p = np.array(p, dtype=np.float32)

        if len(p.shape) > 1 and (len(p) != 2 or len(p) != 3):
            raise ValueError("`p` must be a vector of length 2 or 3.")

        self.dim = p.shape[0]

        # record shoebox dimension in object
        self.shoebox_dim = np.array(p)

        # initialize the attributes of the room
        self._var_init(
            fs,
            t0,
            max_order,
            sigma2_awgn,
            temperature,
            humidity,
            air_absorption,
            ray_tracing,
            min_phase,
        )

        # Keep the correctly ordered naming of walls
        # This is the correct order for the shoebox computation later
        # W/E is for axis x, S/N for y-axis, F/C for z-axis
        self.wall_names = ["west", "east", "south", "north"]
        if self.dim == 3:
            self.wall_names += ["floor", "ceiling"]

        n_walls = len(self.wall_names)

        ############################
        # BEGIN COMPATIBILITY CODE #
        ############################

        if absorption is None:
            absorption_compatibility_request = False
            absorption = 0.0
        else:
            absorption_compatibility_request = True

        # copy over the absorption coefficient
        if isinstance(absorption, float):
            absorption = dict(zip(self.wall_names, [absorption] * n_walls))

        ##########################
        # END COMPATIBILITY CODE #
        ##########################

        if materials is not None:

            if absorption_compatibility_request:
                warnings.warn(
                    "Because `materials` were specified, deprecated "
                    "`absorption` parameter is ignored.",
                    DeprecationWarning,
                )

            if isinstance(materials, Material):
                materials = dict(zip(self.wall_names, [materials] * n_walls))
            elif not isinstance(materials, dict):
                raise ValueError(
                    "`materials` must be a `Material` object or "
                    "a `dict` specifying a `Material` object for"
                    " each wall: 'east', 'west', 'north', "
                    "'south', 'ceiling' (3D), 'floor' (3D)."
                )

            for w_name in self.wall_names:
                assert isinstance(
                    materials[w_name], Material
                ), "Material not specified using correct class"

        elif absorption_compatibility_request:

            warnings.warn(
                "Using absorption parameter is deprecated. Use `materials` with "
                "`Material` object instead.",
                DeprecationWarning,
            )

            # order the wall absorptions
            if not isinstance(absorption, dict):
                raise ValueError(
                    "`absorption` must be either a scalar or a "
                    "2x dim dictionary with entries for each "
                    "wall, namely: 'east', 'west', 'north', "
                    "'south', 'ceiling' (3d), 'floor' (3d)."
                )

            materials = {}
            for w_name in self.wall_names:
                if w_name in absorption:
                    # Fix the absorption
                    # 1 - a1 == sqrt(1 - a2)    <-- a1 is former incorrect absorption, a2 is the correct definition based on energy
                    # <=> a2 == 1 - (1 - a1) ** 2
                    correct_abs = 1.0 - (1.0 - absorption[w_name]) ** 2
                    materials[w_name] = Material(energy_absorption=correct_abs)
                else:
                    raise KeyError(
                        "Absorption needs to have keys 'east', 'west', "
                        "'north', 'south', 'ceiling' (3d), 'floor' (3d)."
                    )
        else:

            # In this case, no material is provided, use totally reflective
            # walls, no scattering
            materials = dict(
                zip(self.wall_names, [Material(energy_absorption=0.0)] * n_walls)
            )

        # If some of the materials used are multi-band, we need to resample
        # all of them to have the same number of values
        if not Material.all_flat(materials):
            for name, mat in materials.items():
                mat.resample(self.octave_bands)

        # Get the absorption and scattering as arrays
        # shape: (n_bands, n_walls)
        absorption_array = np.array(
            [materials[w].absorption_coeffs for w in self.wall_names]
        ).T
        scattering_array = np.array(
            [materials[w].scattering_coeffs for w in self.wall_names]
        ).T

        # Create the real room object
        self._init_room_engine(
            self.shoebox_dim,
            absorption_array,
            scattering_array,
        )

        self.walls = self.room_engine.walls

        Room._wall_mapping(self)

        # add the sources
        self.sources = []
        if sources is not None and isinstance(sources, list):
            for src in sources:
                self.add_soundsource(src)

        # add the microphone array
        if mics is not None:
            self.add_microphone_array(mics)
        else:
            self.mic_array = None

    def extrude(self, height):
        """Overload the extrude method from 3D rooms"""

        if height < 0.0:
            raise ValueError("Room height must be positive")

        Room.extrude(self, np.array([0.0, 0.0, height]))

        # update the shoebox dim
        self.shoebox_dim = np.append(self.shoebox_dim, height)

    def get_volume(self):
        """
        Computes the volume of a room

        Returns
        -------
        the volume in cubic unit
        """

        return np.prod(self.shoebox_dim)

    def is_inside(self, pos):
        """
        Parameters
        ----------
        pos: array_like
            The position to test in an array of size 2 for a 2D room and 3 for a 3D room

        Returns
        -------
        True if ``pos`` is a point in the room, ``False`` otherwise.
        """
        pos = np.array(pos)
        return np.all(pos >= 0) and np.all(pos <= self.shoebox_dim)<|MERGE_RESOLUTION|>--- conflicted
+++ resolved
@@ -1932,20 +1932,13 @@
             if n_sources > 0:  # Number of image source that are generated
 
                 # Copy to python managed memory
-<<<<<<< HEAD
+
                 source.images = self.room_engine.sources.copy()  # Positions of the image source (3,n) n: n_sources
                 source.orders = self.room_engine.orders.copy()  # Reflection order for each image source shape n:n_sources
                 source.orders_xyz = self.room_engine.orders_xyz.copy()  # Reflection order for each image source for each coordinate shape (3,n) n:n_sources
                 source.walls = self.room_engine.gen_walls.copy()  # Something that i don't get [-1,-1,-1,-1,-1...] shape n:n_sources
                 source.damping = self.room_engine.attenuations.copy()  # Octave band damping's shape (no_of_octave_bands*n_sources) damping value for each image source for each octave bands
-                source.generators = -np.ones(source.walls.shape)  # Don't get it's purpose ?
-=======
-                source.images = self.room_engine.sources.copy()
-                source.orders = self.room_engine.orders.copy()
-                source.orders_xyz = self.room_engine.orders_xyz.copy()
-                source.walls = self.room_engine.gen_walls.copy()
-                source.damping = self.room_engine.attenuations.copy()
-                source.generators = -np.ones(source.walls.shape)
+                source.generators = -np.ones(source.walls.shape)  
 
                 # if randomized image method is selected, add a small random
                 # displacement to the image sources
@@ -1959,7 +1952,7 @@
                     # add a random displacement to each cartesian coordinate
                     disp = np.random.uniform(-max_disp, max_disp, size=(3, n_images))
                     source.images += disp
->>>>>>> 6ddddc36
+
 
                 self.visibility.append(self.room_engine.visible_mics.copy())
 
