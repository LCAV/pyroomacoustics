--- conflicted
+++ resolved
@@ -579,41 +579,26 @@
 
 import numpy as np
 import scipy.spatial as spatial
+from scipy.interpolate import interp1d
 
 from . import beamforming as bf
 from . import libroom
 from .acoustics import OctaveBandsFactory, rt60_eyring, rt60_sabine
 from .beamforming import MicrophoneArray
-from .directivities import CardioidFamily, source_angle_shoebox
+from .doa import GridCircle, GridSphere
 from .experimental import measure_rt60
 from .libroom import Wall, Wall2D
 from .parameters import Material, Physics, constants, eps, make_materials
 from .soundsource import SoundSource
-from .utilities import angle_function
+from .utilities import fractional_delay
 
 
 def wall_factory(corners, absorption, scattering, name=""):
-    """Call the correct method according to wall dimension"""
+    """ Call the correct method according to wall dimension """
     if corners.shape[0] == 3:
-<<<<<<< HEAD
-        return Wall(corners, absorption, scattering, name)
+        return Wall(corners, absorption, scattering, name,)
     elif corners.shape[0] == 2:
-        return Wall2D(corners, absorption, scattering, name)
-=======
-        return Wall(
-            corners,
-            absorption,
-            scattering,
-            name,
-        )
-    elif corners.shape[0] == 2:
-        return Wall2D(
-            corners,
-            absorption,
-            scattering,
-            name,
-        )
->>>>>>> 9913d070
+        return Wall2D(corners, absorption, scattering, name,)
     else:
         raise ValueError("Rooms can only be 2D or 3D")
 
@@ -1558,7 +1543,6 @@
 
             import matplotlib.colors as colors
             import matplotlib.pyplot as plt
-            import mpl_toolkits.mplot3d as a3
             import scipy as sp
 
             if ax is None:
@@ -1629,7 +1613,7 @@
 
             # When no image source has been drawn, we need to use the bounding box
             # to set correctly the limits of the plot
-            if not has_drawn_img:
+            if not has_drawn_img or img_order == 0:
                 bbox = self.get_bbox()
                 ax.set_xlim3d(bbox[0, :])
                 ax.set_ylim3d(bbox[1, :])
@@ -2241,9 +2225,7 @@
         f = lambda i: len(self.sources[i].signal) + np.floor(
             self.sources[i].delay * self.fs
         )
-        max_sig_len = np.array(
-            [f(i) for i in range(S) if (self.sources[i].signal is not None)]
-        ).max()
+        max_sig_len = np.array([f(i) for i in range(S)]).max()
         L = int(max_len_rir) + int(max_sig_len) - 1
         if L % 2 == 1:
             L += 1
@@ -2579,13 +2561,8 @@
 
     Parameters
     ----------
-<<<<<<< HEAD
-    p : array
-        Length 2 (width, along x), length, along y) or 3 (width, lenght, height) depending on
-=======
     p : array_like
         Length 2 (width, length) or 3 (width, length, height) depending on
->>>>>>> 9913d070
         the desired dimension of the room.
     fs: int, optional
         The sampling frequency in Hz. Default is 8000.
@@ -2825,127 +2802,4 @@
         True if ``pos`` is a point in the room, ``False`` otherwise.
         """
         pos = np.array(pos)
-<<<<<<< HEAD
-        return np.all(pos) >= 0 and np.all(pos <= self.shoebox_dim)
-
-
-class AnechoicRoom(ShoeBox):
-    """
-    This class provides an API for creating an Anechoic "room" in 2D or 3D.
-
-    Parameters
-    ----------
-    dim: int
-        Dimension of the room (2 or 3).
-    fs: int, optional
-        The sampling frequency in Hz. Default is 8000.
-    t0: float, optional
-        The global starting time of the simulation in seconds. Default is 0.
-    sigma2_awgn: float, optional
-        The variance of the additive white Gaussian noise added during
-        simulation. By default, none is added.
-    sources: list of SoundSource objects, optional
-        Sources to place in the room. Sources can be added after room creating
-        with the `add_source` method by providing coordinates.
-    mics: MicrophoneArray object, optional
-        The microphone array to place in the room. A single microphone or
-        microphone array can be added after room creation with the
-        `add_microphone_array` method.
-    temperature: float, optional
-        The air temperature in the room in degree Celsius. By default, set so
-        that speed of sound is 343 m/s.
-    humidity: float, optional
-        The relative humidity of the air in the room (between 0 and 100). By
-        default set to 0.
-    air_absorption: bool, optional
-        If set to True, absorption of sound energy by the air will be
-        simulated.
-    """
-
-    def __init__(
-        self,
-        dim,
-        fs=8000,
-        t0=0.0,
-        sigma2_awgn=None,
-        sources=None,
-        mics=None,
-        temperature=None,
-        humidity=None,
-        air_absorption=False,
-    ):
-        if not dim in [2, 3]:
-            raise ValueError("Anechoic room dimension has to be either 2 or 3.")
-
-        # Setting max_order to 0 emulates an anechoic room.
-        max_order = 0
-
-        # Ray tracing only makes sense in echoic rooms.
-        ray_tracing = False
-
-        # Create some dummy walls
-        p = np.ones((dim,))
-
-        # The materials are not actually used because max_order is set to 0 and ray-tracing to False.
-        # Anyways, we use the energy_absorption and scattering corresponding to an anechoic room.
-        materials = Material(energy_absorption=1.0, scattering=0.0)
-
-        # Set deprecated parameter
-        absorption = None
-
-        ShoeBox.__init__(
-            self,
-            p=p,
-            fs=fs,
-            t0=t0,
-            max_order=max_order,
-            sigma2_awgn=sigma2_awgn,
-            sources=sources,
-            mics=mics,
-            materials=materials,
-            temperature=temperature,
-            humidity=humidity,
-            air_absorption=air_absorption,
-            ray_tracing=ray_tracing,
-        )
-
-    def __str__(self):
-
-        return "AnechoicRoom instance in {}D.".format(self.dim)
-
-    def is_inside(self, p):
-        """ Overloaded function to eliminate testing if objects are "inside" room. """
-        # always return True because we want the walls to have no effect.
-        return True
-
-    def get_bbox(self):
-        """ Returns a bounding box for the mics and sources, for plotting. """
-
-        if (self.mic_array is None) and not self.sources:
-            raise ValueError("Nothing to plot, the Anechoic Room is empty!")
-
-        lower = np.inf * np.ones((self.dim,))
-        upper = -np.inf * np.ones((self.dim,))
-
-        if self.mic_array is not None:
-            lower = np.min(np.r_[lower[None, :], self.mic_array.R], axis=0)
-            upper = np.max(np.r_[upper[None, :], self.mic_array.R], axis=0)
-
-        for i, source in enumerate(self.sources):
-            lower = np.min(np.r_[lower[None, :], source.position[None, :]], axis=0)
-            upper = np.max(np.c_[upper[None, :], source.position[None, :]], axis=0)
-
-        return np.c_[lower, upper]
-
-    def plot_walls(self, ax):
-        """ Overloaded function to eliminate wall plotting."""
-        return 1
-
-    def plot(self, **kwargs):
-        """ Overloaded function to issue warning when img_order is given."""
-        if "img_order" in kwargs.keys():
-            warnings.warn("Ignoring img_order argument for AnechoicRoom.", UserWarning)
-        ShoeBox.plot(self, **kwargs)
-=======
-        return np.all(pos >= 0) and np.all(pos <= self.shoebox_dim)
->>>>>>> 9913d070
+        return np.all(pos >= 0) and np.all(pos <= self.shoebox_dim)