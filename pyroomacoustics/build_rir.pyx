--- conflicted
+++ resolved
@@ -45,8 +45,6 @@
 
     assert time.shape[0] == visibility.shape[0]
     assert time.shape[0] == alpha.shape[0]
-<<<<<<< HEAD
-=======
     assert fdl % 2 == 1
 
     # check the size of the return array
@@ -54,7 +52,6 @@
     min_sample = floor(fs * np.min(time)) - fdl2
     assert min_sample >= 0
     assert max_sample < rir.shape[0]
->>>>>>> f5159303
 
     # create a look-up table of the sinc function and
     # then use linear interpolation
