/*
 * This file contains geometric routines 
 * - find the orientation of three points in 2D
 * - to find intersection between line segments
 * - to find intersection between line segment and planes
 * - cross product of two 3D vectors
 * - area of 2D polygon
 * - to find whether a point is within or without a polygon
 *
 * (c) 2018 Robin Scheibler
 * MIT License
 */
 
#include <iostream>
#include <cmath>
#include "utility.hpp"
#include "geometry.hpp"

<<<<<<< HEAD

int ccw3p(const Eigen::VectorXf & p1,
  const Eigen::VectorXf & p2,
  const Eigen::VectorXf & p3)
  {
=======
int ccw3p(const Eigen::Vector2f &p1, const Eigen::Vector2f &p2, const Eigen::Vector2f &p3)
{
>>>>>>> 934c0e0b
  /*
     Computes the orientation of three 2D points.

     p1: (array size 2) coordinates of a 2D point
     p2: (array size 2) coordinates of a 2D point
     p3: (array size 2) coordinates of a 2D point

     :returns: (int) orientation of the given triangle
         1 if triangle vertices are counter-clockwise
         -1 if triangle vertices are clockwise
         0 if vertices are collinear

     :ref: https://en.wikipedia.org/wiki/Curve_orientation
     */

  float d = (p2.coeff(0) - p1.coeff(0)) * (p3.coeff(1) - p1.coeff(1)) -
    (p3.coeff(0) - p1.coeff(0)) * (p2.coeff(1) - p1.coeff(1));

  if (d < libroom_eps && d > -libroom_eps)
    return 0;
  else if (d > 0.)
    return 1;
  else
    return -1;
}

int check_intersection_2d_segments(
<<<<<<< HEAD
  const Eigen::VectorXf & a1,
  const Eigen::VectorXf & a2,
  const Eigen::VectorXf & b1,
  const Eigen::VectorXf & b2
) {
=======
    const Eigen::Vector2f &a1, const Eigen::Vector2f &a2,
    const Eigen::Vector2f &b1, const Eigen::Vector2f &b2
    )
{
>>>>>>> 934c0e0b
  /*
   * Returns:
   * -1: no intersection
   *  0: proper intersection
   *  1: intersection at endpoint of segment a
   *  2: intersection at endpoint of segment b
   *  3: both of the above at the same time
   */
  int ret = 0;
  int a1a2b1, a1a2b2, b1b2a1, b1b2a2;
  a1a2b1 = ccw3p(a1, a2, b1);
  a1a2b2 = ccw3p(a1, a2, b2);

  if (a1a2b1 == a1a2b2) return -1;

  b1b2a1 = ccw3p(b1, b2, a1);
  b1b2a2 = ccw3p(b1, b2, a2);

  if (b1b2a1 == b1b2a2) return -1;

  // At this point, there is intersection, but we need to check limit cases
  ret = 0;
  if (b1b2a1 == 0 || b1b2a2 == 0) ret |= 1; // a1 or a2 between (b1,b2)
  if (a1a2b1 == 0 || a1a2b2 == 0) ret |= 2; // b1 or b2 between (a1, a2)

  return ret;

}

int intersection_2d_segments(
<<<<<<< HEAD
  const Eigen::VectorXf & a1,
  const Eigen::VectorXf & a2,
  const Eigen::VectorXf & b1,
  const Eigen::VectorXf & b2,
  Eigen::Ref<Eigen::VectorXf> intersection)
  {
=======
    const Eigen::Vector2f &a1, const Eigen::Vector2f &a2,
    const Eigen::Vector2f &b1, const Eigen::Vector2f &b2,
    Eigen::Ref<Eigen::Vector2f> intersection
    )
{
>>>>>>> 934c0e0b
  /*
    Computes the intersection between two 2D line segments.

    This function computes the intersection between two 2D segments
    (defined by the coordinates of their endpoints) and returns the
    coordinates of the intersection point.
    If there is no intersection, None is returned.
    If segments are collinear, None is returned.
    Two booleans are also returned to indicate if the intersection
    happened at extremities of the segments, which can be useful for limit cases
    computations.

    a1: (array size 2) coordinates of the first endpoint of segment a
    a2: (array size 2) coordinates of the second endpoint of segment a
    b1: (array size 2) coordinates of the first endpoint of segment b
    b2: (array size 2) coordinates of the second endpoint of segment b
    p: (array size 2) coordinates of intersection

    :returns:
    -1: no intersection
  0: proper intersection
    1: intersection at boundaries of segment a
    2: intersection at boundaries of segment b
    3: intersection at boundaries of segment a and b
  */

  int ret = 0;
  float denom, num;

  ret = check_intersection_2d_segments(a1, a2, b1, b2);

  if (ret < 0) // no intersection
    return ret;

  // normal to a1 <-> a2 segment
  Eigen::Vector2f normal;
  normal.coeffRef(0) = a1.coeff(1) - a2.coeff(1);
  normal.coeffRef(1) = a2.coeff(0) - a1.coeff(0);

  // denominator of the slope
  Eigen::Vector2f db = b2 - b1;
  denom = normal.adjoint() * db;

  if (fabsf(denom) < libroom_eps)
    return -1;

  // Compute intersection point
  num = normal.adjoint() * (a1 - b1);
  intersection = (num / denom) * db + b1;

  return ret;
}

int intersection_3d_segment_plane(
<<<<<<< HEAD
  const Eigen::VectorXf & a1,
  const Eigen::VectorXf & a2,
  const Eigen::VectorXf & p,
  const Eigen::VectorXf & normal,
  Eigen::Ref<Eigen::VectorXf> intersection)
  {
=======
    const Eigen::Vector3f &a1, const Eigen::Vector3f &a2,
    const Eigen::Vector3f &p, const Eigen::Vector3f &normal,
    Eigen::Ref<Eigen::Vector3f> intersection)
{
>>>>>>> 934c0e0b
  /*
     Computes the intersection between a line segment and a plane in 3D.

     This function computes the intersection between a line segment (defined
     by the coordinates of two points) and a plane (defined by a point belonging
     to it and a normal vector). If there is no intersection, -1 is returned.
     If the segment belongs to the surface, -1 is returned.
     If the intersection happened at extremities of the segment 1 is returned, which
     can be useful for limit cases computations. Otherwise 0 is returned.

     a1: (array size 3) coordinates of the first endpoint of the segment
     a2: (array size 3) coordinates of the second endpoint of the segment
     p: (array size 3) coordinates of a point belonging to the plane
     normal: (array size 3) normal vector of the plane
     intersection: (array size 3) array to store the intersection if necessary

     :returns: -1: no intersection
                0: intersection
                1: intersection and one of the end points of the segment is in the plane
    */

  float num = 0, denom = 0;

  Eigen::Vector3f u = a2 - a1;
  denom = normal.adjoint() * u;

  if (fabsf(denom) > libroom_eps)
  {

    Eigen::Vector3f w = a1 - p;
    num = -normal.adjoint() * w;

    float s = num / denom;

    if (0 - libroom_eps <= s && s <= 1 + libroom_eps)
    {
      // compute intersection point
      intersection = s * u + a1;

      // check limit case
      if (fabsf(s) < libroom_eps || fabsf(s - 1) < libroom_eps)
        return 1; // a1 or a2 belongs to plane
      else
        return 0; // plane is between a1 and a2
    }
  }

  return -1; // no intersection
}

Eigen::Vector3f cross(Eigen::Vector3f v1, Eigen::Vector3f v2)
{
  /* Convenience function to take cross product of two vectors */
  return v1.cross(v2);
}

<<<<<<< HEAD
int is_inside_2d_polygon(const Eigen::Vector2f & p,
  const Eigen::MatrixXf & corners)
  {
=======
int is_inside_2d_polygon(const Eigen::Vector2f &p,
    const Eigen::Matrix<float,2,Eigen::Dynamic> &corners)
{
>>>>>>> 934c0e0b
  /*
    Checks if a given point is inside a given polygon in 2D.

    This function checks if a point (defined by its coordinates) is inside
    a polygon (defined by an array of coordinates of its corners) by counting
    the number of intersections between the borders and a segment linking
    the given point with a computed point outside the polygon.
    A boolean is also returned to indicate if a point is on a border of the
    polygon (the point is still considered inside), which can be useful for
    limit cases computations.

    p: (array size 2) coordinates of the point
    corners: (array size 2xN, N>2) coordinates of the corners of the polygon
    n_corners: the number of corners

    returns: 
    -1 : if the point is outside
    0 : the point is inside
    1 : the point is on the boundary
    */

<<<<<<< HEAD
  if (corners.rows() != 2)
  {
    std::cerr << "Only 2D polygons are supported" << std::endl;
    throw std::exception();
  }

  if (corners.cols() < 3)
  {
    std::cerr << "The polygon should have more than 2 points" << std::endl;
    throw std::exception();
  }

  bool is_inside = false; // initialize point not in the polygon
=======
  bool is_inside = false;  // initialize point not in the polygon
>>>>>>> 934c0e0b
  int c1c2p, c1c2p0, pp0c1, pp0c2;
  int n_corners = corners.cols();

  // find a point outside the polygon
  int i_min;
  corners.row(0).minCoeff( & i_min);
  Eigen::Vector2f p_out;
  p_out.resize(2);
  p_out.coeffRef(0) = corners.coeff(0, i_min) - 1;
  p_out.coeffRef(1) = p.coeff(1);

<<<<<<< HEAD
  /*
  std::cout << "The corners: " << corners << std::endl;
  std::cout << "The point: " << p << std::endl;
  std::cout << "Aux point: " << p_out << std::endl;
  */

=======
>>>>>>> 934c0e0b
  // Now count intersections
  for (int i = 0, j = n_corners - 1; i < n_corners; j = i++)
  {

    // Check first if the point is on the segment
    // We count the border as inside the polygon
    c1c2p = ccw3p(corners.col(i), corners.col(j), p);
    if (c1c2p == 0) {
      // Here we know that p is co-linear with the two corners
      float x_down, x_up, y_down, y_up;
      x_down = fminf(corners.coeff(0, i), corners.coeff(0, j));
      x_up = fmaxf(corners.coeff(0, i), corners.coeff(0, j));
      y_down = fminf(corners.coeff(1, i), corners.coeff(1, j));
      y_up = fmaxf(corners.coeff(1, i), corners.coeff(1, j));
      if (x_down <= p.coeff(0) && p.coeff(0) <= x_up && y_down <= p.coeff(1) && p.coeff(1) <= y_up)
        return 1;
    }

    // Now check intersection with standard method
    c1c2p0 = ccw3p(corners.col(i), corners.col(j), p_out);
    if (c1c2p == c1c2p0) // no intersection
      continue;

    pp0c1 = ccw3p(p, p_out, corners.col(i));
    pp0c2 = ccw3p(p, p_out, corners.col(j));
    if (pp0c1 == pp0c2) // no intersection
      continue;

    // at this point we are sure there is an intersection

    // the second condition takes care of horizontal edges and intersection on vertex
    float c_max = fmaxf(corners.coeff(1, i), corners.coeff(1, j));
    if (p.coeff(1) + libroom_eps < c_max)
    {
      is_inside = !is_inside;
    }

  }

  // for a odd number of intersections, the point is in the polygon
  if (is_inside)
    return 0; // point strictly inside
  else
    return -1; // point is outside
}

float area_2d_polygon(const Eigen::MatrixXf & corners)
{
  /*
    Computes the signed area of a 2D surface represented by its corners.
    
    :arg corners: (Eigen::Matrix 2xN, N>2) list of coordinates of the corners forming the surface
    
    :returns: (float) area of the surface
        positive area means anti-clockwise ordered corners.
        negative area means clockwise ordered corners.
   */
  if (corners.rows() != 2)
  {
    std::cerr << "Only 2D polygons are supported" << std::endl;
    throw std::exception();
  }

  if (corners.cols() < 3)
  {
    std::cerr << "The corners should have more than 2 points" << std::endl;
    throw std::exception();
  }

  float a = 0;
  for (int c1 = 0; c1 < corners.cols(); c1++)
  {
    int c2 = (c1 == corners.cols() - 1) ? 0 : c1 + 1;
    float base = 0.5 * (corners.coeff(1, c2) + corners.coeff(1, c1));
    float height = corners.coeff(0, c2) - corners.coeff(0, c1);
    a -= height * base;
  }
  return a;
}

float cos_angle_between(const Eigen::VectorXf & v1,
  const Eigen::VectorXf & v2)
  {
	  
  /* This function computes the cosinus of the angle between two vectors.
   
   v1: array of length N defining the first vector
   v2: array of length N defining the second vector
    
   :returns: a value in [-1;1] representing the cosinus of the angle
     between the two vectors*/

  int s1 = v1.size();
  int s2 = v2.size();

  if (s1 < 2 or s1 > 3 or s2 < 2 or s2 > 3 or s1 != s2)
  {
    std::cerr << "size of v1 :" << s1 << std::endl;
    std::cerr << "size of v2 :" << s2 << std::endl;
    std::cerr << "cos_angle_between() : Only 2D and 3D vectors are supported" << std::endl;
    throw std::exception();
  }

  return clamp(v1.normalized().dot(v2.normalized()), -1., 1.);
}

float dist_line_point(const Eigen::VectorXf & start,
  const Eigen::VectorXf & end,
  const Eigen::VectorXf & point)
  {
	  
  /* This function computes the smallest distance between a point and an 
   endless line.
    
   start: (array size 2 or 3) defines one point on the line.
   end: (array size 2 or 3) defines a second point on the line.
   point: (array size 2 or 3) defines the point not on the line
    
   :returns: the smallest distance between 'point' and the line defined
     by 'start' and 'end'*/

  size_t s_start = start.size();
  size_t s_end = end.size();
  size_t s_point = point.size();

  if (s_start < 2 or s_start > 3 or s_end < 2 or s_end > 3 or s_point < 2 or s_point > 3)
  {
    std::cerr << "dist_line_point : Only 2D and 3D vectors are supported" << std::endl;
    std::cerr << "Dim start = " << s_start << std::endl;
    std::cerr << "Dim end = " << s_end << std::endl;
    std::cerr << "Dim point = " << s_point << std::endl;
    throw std::exception();
  }

  if (s_start != s_point or s_start != s_end or s_end != s_point)
  {
    std::cerr << "The 3 vectors objects must have the same dimension !" << std::endl;
    std::cerr << "Dim start = " << s_start << std::endl;
    std::cerr << "Dim end = " << s_end << std::endl;
    std::cerr << "Dim point = " << s_point << std::endl;
    throw std::exception();
  }

  Eigen::VectorXf unit_vec = (end - start).normalized(); // vector
  Eigen::VectorXf v = point - start; // vector

  float proj = v.adjoint() * unit_vec; // scalar

  return (v - proj * unit_vec).norm(); // scalar
}						  


















<|MERGE_RESOLUTION|>--- conflicted
+++ resolved
@@ -16,16 +16,9 @@
 #include "utility.hpp"
 #include "geometry.hpp"
 
-<<<<<<< HEAD
-
-int ccw3p(const Eigen::VectorXf & p1,
-  const Eigen::VectorXf & p2,
-  const Eigen::VectorXf & p3)
-  {
-=======
+
 int ccw3p(const Eigen::Vector2f &p1, const Eigen::Vector2f &p2, const Eigen::Vector2f &p3)
 {
->>>>>>> 934c0e0b
   /*
      Computes the orientation of three 2D points.
 
@@ -53,18 +46,11 @@
 }
 
 int check_intersection_2d_segments(
-<<<<<<< HEAD
-  const Eigen::VectorXf & a1,
-  const Eigen::VectorXf & a2,
-  const Eigen::VectorXf & b1,
-  const Eigen::VectorXf & b2
-) {
-=======
+
     const Eigen::Vector2f &a1, const Eigen::Vector2f &a2,
     const Eigen::Vector2f &b1, const Eigen::Vector2f &b2
     )
 {
->>>>>>> 934c0e0b
   /*
    * Returns:
    * -1: no intersection
@@ -95,20 +81,12 @@
 }
 
 int intersection_2d_segments(
-<<<<<<< HEAD
-  const Eigen::VectorXf & a1,
-  const Eigen::VectorXf & a2,
-  const Eigen::VectorXf & b1,
-  const Eigen::VectorXf & b2,
-  Eigen::Ref<Eigen::VectorXf> intersection)
-  {
-=======
+
     const Eigen::Vector2f &a1, const Eigen::Vector2f &a2,
     const Eigen::Vector2f &b1, const Eigen::Vector2f &b2,
     Eigen::Ref<Eigen::Vector2f> intersection
     )
 {
->>>>>>> 934c0e0b
   /*
     Computes the intersection between two 2D line segments.
 
@@ -163,19 +141,11 @@
 }
 
 int intersection_3d_segment_plane(
-<<<<<<< HEAD
-  const Eigen::VectorXf & a1,
-  const Eigen::VectorXf & a2,
-  const Eigen::VectorXf & p,
-  const Eigen::VectorXf & normal,
-  Eigen::Ref<Eigen::VectorXf> intersection)
-  {
-=======
+
     const Eigen::Vector3f &a1, const Eigen::Vector3f &a2,
     const Eigen::Vector3f &p, const Eigen::Vector3f &normal,
     Eigen::Ref<Eigen::Vector3f> intersection)
 {
->>>>>>> 934c0e0b
   /*
      Computes the intersection between a line segment and a plane in 3D.
 
@@ -232,15 +202,10 @@
   return v1.cross(v2);
 }
 
-<<<<<<< HEAD
-int is_inside_2d_polygon(const Eigen::Vector2f & p,
-  const Eigen::MatrixXf & corners)
-  {
-=======
+
 int is_inside_2d_polygon(const Eigen::Vector2f &p,
     const Eigen::Matrix<float,2,Eigen::Dynamic> &corners)
 {
->>>>>>> 934c0e0b
   /*
     Checks if a given point is inside a given polygon in 2D.
 
@@ -262,23 +227,8 @@
     1 : the point is on the boundary
     */
 
-<<<<<<< HEAD
-  if (corners.rows() != 2)
-  {
-    std::cerr << "Only 2D polygons are supported" << std::endl;
-    throw std::exception();
-  }
-
-  if (corners.cols() < 3)
-  {
-    std::cerr << "The polygon should have more than 2 points" << std::endl;
-    throw std::exception();
-  }
-
-  bool is_inside = false; // initialize point not in the polygon
-=======
+
   bool is_inside = false;  // initialize point not in the polygon
->>>>>>> 934c0e0b
   int c1c2p, c1c2p0, pp0c1, pp0c2;
   int n_corners = corners.cols();
 
@@ -290,15 +240,6 @@
   p_out.coeffRef(0) = corners.coeff(0, i_min) - 1;
   p_out.coeffRef(1) = p.coeff(1);
 
-<<<<<<< HEAD
-  /*
-  std::cout << "The corners: " << corners << std::endl;
-  std::cout << "The point: " << p << std::endl;
-  std::cout << "Aux point: " << p_out << std::endl;
-  */
-
-=======
->>>>>>> 934c0e0b
   // Now count intersections
   for (int i = 0, j = n_corners - 1; i < n_corners; j = i++)
   {
