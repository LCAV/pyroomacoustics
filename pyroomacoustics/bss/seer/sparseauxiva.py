--- conflicted
+++ resolved
@@ -9,6 +9,7 @@
 from pyroomacoustics.bss.common import projection_back
 from lasso import ADMM
 from demix import *
+from scipy.linalg import dft
 
 # A few contrast functions
 f_contrasts = {
@@ -60,22 +61,23 @@
                 W[S[f], :, s] = np.linalg.solve(WV, I[:, s])
                 W[S[f], :, s] /= np.sqrt(np.inner(np.conj(W[S[f], :, s]), np.dot(V[S[f], s, :, :], W[S[f], :, s])))
 
-<<<<<<< HEAD
-    lasso(W, S, mu)
-=======
-    n_freq = W.shape[0]
-    n_chan = W.shape[1]
-    n_src = W.shape[2]
-    k_freq = S.shape[0]
+
     # Here comes Lassoooooooooo
-    Z = np.zeros((n_chan, k_freq), dtype=W.dtype)
-    Hrtf = np.zeros((n_chan, n_src), dtype=W.dtype)
+    Z = np.zeros((n_src, k_freq), dtype=W.dtype)
+    hrtf = np.zeros((n_freq, n_src), dtype=W.dtype)
+    Hrtf = np.zeros((n_freq, n_src), dtype=W.dtype)
+    DFT_matrix = dft(n_freq)
     for i in range(n_chan):
         Z[i, :] = np.array([W[S[f], 0, i] / W[S[f], 1, i] for f in range(k_freq)]).conj().T
-        # Hrtf[:, i] = lasso(Freq_selection_matrix,Z[i,:], lambda, rho, alpha)
->>>>>>> bf197e06
+        # I believe in your case A is the DFT matrix of size |S| x F, and x is the h_rtf in the time domain.
+        # hrtf[:, i] = ADMM(DFT_matrix[S, :], Z[i,:], lambda_var, rho, alpha)
+        # Then, after calculating hrtf you should transform it to the frequency domain to perform the demixing
+        # Hrtf[:, i] = np.dot(DFT_matrix, hrtf[:, i])
+        # Finally, you could assemble W
+        #for f in range(n_freq):
+        #    W[f,:,i] = np.conj([Hrtf[f,i], -1]).T
 
-    demix(Y, X, np.array(range(n_freq)) ,W)
+    demix(Y, X, np.array(range(n_freq)), W)
 
     # Note: Remember applying projection_back in the end (in ../bss/.common.py) to solve the scale ambiguity
     if return_filters:
