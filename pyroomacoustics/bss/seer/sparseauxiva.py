'''
Blind Source Separation using Tweaked Independent Vector Analysis with Auxiliary Function

2018 (c) Yaron Dibner & Virgile Hernicot, MIT License
'''
import numpy as np

from pyroomacoustics import stft, istft
from pyroomacoustics.bss.common import projection_back
from lasso import lasso_admm
from demix import *
from scipy.linalg import dft

# A few contrast functions
f_contrasts = {
    'norm': {'f': (lambda r, c, m: c * r), 'df': (lambda r, c, m: c)},
    'cosh': {'f': (lambda r, c, m: m * np.log(np.cosh(c * r))), 'df': (lambda r, c, m: c * m * np.tanh(c * r))}
}

def sparseauxiva(X, S, mu, n_iter,proj_back=True, return_filters=False, lasso=True):
    n_frames, n_freq, n_chan = X.shape

    k_freq = S.shape[0]

    # default to determined case
    n_src = n_chan

    # initialize the demixing matrices
    W = np.array([np.eye(n_chan, n_src) for f in range(n_freq)], dtype=X.dtype)

    f_contrast = f_contrasts['norm']
    f_contrast_args = [1, 1]

    I = np.eye(n_src, n_src)
    Y = np.zeros((n_frames, n_freq, n_src), dtype=X.dtype)
    V = np.zeros((n_freq, n_src, n_chan, n_chan), dtype=X.dtype)
    r = np.zeros((n_frames, n_src))
    G_r = np.zeros((n_frames, n_src))

    print("Init done, proceeding to sparse AuxIVA...")

    for epoch in range(n_iter):

        demix(Y, X, S, W)

        # simple loop as a start
        # shape: (n_frames, n_src)
        r[:, :] = np.sqrt(np.sum(np.abs(Y * np.conj(Y)), axis=1))

        # Apply derivative of contrast function
        G_r[:, :] = f_contrast['df'](r, *f_contrast_args) / r  # shape (n_frames, n_src)

        # Compute Auxiliary Variable
        for f in range(k_freq):
            for s in range(n_src):
                V[S[f], s, :, :] = (np.dot(G_r[None, :, s] * X[:, S[f], :].T, np.conj(X[:, S[f], :]))) / X.shape[0]

        # Update now the demixing matrix
        for f in range(k_freq):
            for s in range(n_src):
                WV = np.dot(np.conj(W[S[f], :, :].T), V[S[f], s, :, :])
                W[S[f], :, s] = np.linalg.solve(WV, I[:, s])
                W[S[f], :, s] /= np.sqrt(np.inner(np.conj(W[S[f], :, s]), np.dot(V[S[f], s, :, :], W[S[f], :, s])))

    print("Successfully computed the sparse weights, proceeding to lasso...")

<<<<<<< HEAD
    # Here comes Lassoooooooooo
    Z = np.zeros((n_src, k_freq), dtype=W.dtype)
    hrtf = np.zeros((n_freq, n_src), dtype=W.dtype)
    Hrtf = np.zeros((n_freq, n_src), dtype=W.dtype)
    DFT_matrix = dft(n_freq)
    for i in range(n_chan):
        Z[i, :] = np.array([W[S[f], 0, i] / W[S[f], 1, i] for f in range(k_freq)]).conj().T
        # I believe in your case A is the DFT matrix of size |S| x F, and x is the h_rtf in the time domain.
        hrtf[:, i], h = lasso_admm(DFT_matrix[S, :], Z[i,:], mu) #, lambda_var, rho, alpha)
        # Then, after calculating hrtf you should transform it to the frequency domain to perform the demixing
        Hrtf[:, i] = np.dot(DFT_matrix, hrtf[:, i])
        # Finally, you could assemble W
        for f in range(n_freq):
            W[f,:,i] = np.conj([Hrtf[f,i], -1]).T
=======
    np.set_printoptions(precision=1)

    if lasso:
        # Here comes Lassoooooooooo
        Z = np.zeros((n_src, k_freq), dtype=W.dtype)
        hrtf = np.zeros((n_freq, n_src), dtype=W.dtype) # h in the time domain
        Hrtf = np.zeros((n_freq, n_src), dtype=W.dtype) # H in the frequency domain
        DFT_matrix = dft(n_freq)
        # print(np.all(np.linalg.eigvals(DFT_matrix.T.dot(DFT_matrix)) > 0))
        for i in range(n_chan):
            Z[i, :] = np.array([W[S[f], 0, i] / W[S[f], 1, i] for f in range(k_freq)]).conj().T
            # I believe in your case A is the DFT matrix of size |S| x F, and x is the h_rtf in the time domain.
            hrtf[:, i] = lasso_admm(DFT_matrix[S, :], np.expand_dims(Z[i,:],axis=1), mu, QUIET=False) #, lambda_var, rho, alpha)
            print(hrtf[:,i].shape)
            # Then, after calculating hrtf you should transform it to the frequency domain to perform the demixing
            Hrtf[:, i] = np.dot(DFT_matrix, hrtf[:, i])
            # Finally, you could assemble W
            for f in range(n_freq):
                W[f,:,i] = np.conj([Hrtf[f,i], -1]).T

    print(W)
>>>>>>> eaffa784

    demix(Y, X, np.array(range(n_freq)), W)

    # Note: Remember applying projection_back in the end (in ../bss/.common.py) to solve the scale ambiguity

    if proj_back:
        z = projection_back(Y, X[:,:,0])
        Y *= np.conj(z[None,:,:])

    if return_filters:
        return Y, W
    else:
        return Y<|MERGE_RESOLUTION|>--- conflicted
+++ resolved
@@ -64,22 +64,7 @@
 
     print("Successfully computed the sparse weights, proceeding to lasso...")
 
-<<<<<<< HEAD
-    # Here comes Lassoooooooooo
-    Z = np.zeros((n_src, k_freq), dtype=W.dtype)
-    hrtf = np.zeros((n_freq, n_src), dtype=W.dtype)
-    Hrtf = np.zeros((n_freq, n_src), dtype=W.dtype)
-    DFT_matrix = dft(n_freq)
-    for i in range(n_chan):
-        Z[i, :] = np.array([W[S[f], 0, i] / W[S[f], 1, i] for f in range(k_freq)]).conj().T
-        # I believe in your case A is the DFT matrix of size |S| x F, and x is the h_rtf in the time domain.
-        hrtf[:, i], h = lasso_admm(DFT_matrix[S, :], Z[i,:], mu) #, lambda_var, rho, alpha)
-        # Then, after calculating hrtf you should transform it to the frequency domain to perform the demixing
-        Hrtf[:, i] = np.dot(DFT_matrix, hrtf[:, i])
-        # Finally, you could assemble W
-        for f in range(n_freq):
-            W[f,:,i] = np.conj([Hrtf[f,i], -1]).T
-=======
+
     np.set_printoptions(precision=1)
 
     if lasso:
@@ -101,7 +86,6 @@
                 W[f,:,i] = np.conj([Hrtf[f,i], -1]).T
 
     print(W)
->>>>>>> eaffa784
 
     demix(Y, X, np.array(range(n_freq)), W)
 
