import numpy as np
import matplotlib.pyplot as plt
from math import sqrt, log

<<<<<<< HEAD
def lasso(W, S, mu):
    n_freq, n_chan, n_src = W.shape
    k_freq = S.shape[0]
    # Here comes Lassoooooooooo
    Z = np.zeros((n_chan, k_freq), dtype=W.dtype)
    Hrtf = np.zeros((n_freq, n_chan), dtype=W.dtype)
    for i in range(n_chan):
        Z[i, :] = np.array([W[S[f], 0, i] / W[S[f], 1, i] for f in range(k_freq)]).conj().T
        # Hrtf[:, i] = np.argmin(np.linalg.norm(Z[i,:] - ))
=======

def ADMM(A, y):
    """Alternating Direction Method of Multipliers

    This is a python implementation of the Alternating Direction
    Method of Multipliers - a method of constrained optimisation
    that is used widely in statistics (http://stanford.edu/~boyd/admm.html).

    This is simplified version, specifically for the LASSO
    """

    m, n = A.shape
    A_t_A = A.T.dot(A)
    w, v = np.linalg.eig(A_t_A)
    MAX_ITER = 10000

    # Function to caluculate min 1/2(y - Ax) + l||x||
    # via alternating direction methods
    x_hat = np.zeros([n, 1])
    z_hat = np.zeros([n, 1])
    u = np.zeros([n, 1])

    # Calculate regression co-efficient and stepsize
    r = np.amax(np.absolute(w))
    l_over_rho = sqrt(2 * log(n, 10)) * r / 2.0  # I might be wrong here
    rho = 1 / r

    # Pre-compute to save some multiplications
    A_t_y = A.T.dot(y)
    Q = A_t_A + rho * np.identity(n)
    Q = np.linalg.inv(Q)
    Q_dot = Q.dot
    sign = np.sign
    maximum = np.maximum
    absolute = np.absolute

    for _ in range(MAX_ITER):
        # x minimisation step via posterier OLS
        x_hat = Q_dot(A_t_y + rho * (z_hat - u))
        # z minimisation via soft-thresholding
        u = x_hat + u
        z_hat = sign(u) * maximum(0, absolute(u) - l_over_rho)
        # mulitplier update
        u = u - z_hat

    return z_hat


def test(m=50, n=200):
    """Test the ADMM method with randomly generated matrices and vectors"""
    A = np.random.randn(m, n)

    num_non_zeros = 10
    positions = np.random.randint(0, n, num_non_zeros)
    amplitudes = 100 * np.random.randn(num_non_zeros, 1)
    x = np.zeros((n, 1))
    x[positions] = amplitudes

    y = A.dot(x) + np.random.randn(m, 1)

    plot(x, ADMM(A, y))


def plot(original, computed):
    """Plot two vectors to compare their values"""
    plt.subplot(2, 1, 1)
    plt.plot(original, label='Original')

    plt.legend(loc='upper right')
    plt.subplot(2, 1, 2)
    plt.plot(computed, label='Estimate')

    plt.legend(loc='upper right')

    plt.show()


if __name__ == "__main__":
    test()
>>>>>>> bf197e06
<|MERGE_RESOLUTION|>--- conflicted
+++ resolved
@@ -1,18 +1,6 @@
 import numpy as np
 import matplotlib.pyplot as plt
 from math import sqrt, log
-
-<<<<<<< HEAD
-def lasso(W, S, mu):
-    n_freq, n_chan, n_src = W.shape
-    k_freq = S.shape[0]
-    # Here comes Lassoooooooooo
-    Z = np.zeros((n_chan, k_freq), dtype=W.dtype)
-    Hrtf = np.zeros((n_freq, n_chan), dtype=W.dtype)
-    for i in range(n_chan):
-        Z[i, :] = np.array([W[S[f], 0, i] / W[S[f], 1, i] for f in range(k_freq)]).conj().T
-        # Hrtf[:, i] = np.argmin(np.linalg.norm(Z[i,:] - ))
-=======
 
 def ADMM(A, y):
     """Alternating Direction Method of Multipliers
@@ -91,5 +79,4 @@
 
 
 if __name__ == "__main__":
-    test()
->>>>>>> bf197e06
+    test()