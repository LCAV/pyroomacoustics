--- conflicted
+++ resolved
@@ -99,33 +99,15 @@
 
         # Compute Auxiliary Variable
         V = np.mean(
-<<<<<<< HEAD
-            (X[:, :, None, :, None] * G_r[:, None, :, None, None])
-            * np.conj(X[:, :, None, None, :]),
-            axis=0,
-        )
-=======
                 (X[:,:,None,:,None] * G_r[:,None,:,None,None])
                 * np.conj(X[:,:,None,None,:]),
                 axis=0,
                 )
->>>>>>> bb423530
 
         # Update now the demixing matrix
         for s in range(n_src):
             W_H = np.conj(np.swapaxes(W, 1, 2))
-<<<<<<< HEAD
-            WV = np.matmul(W_H, V[:, s, :, :])
-            rhs = I[None, :, s][[0] * WV.shape[0], :]
-            W[:, :, s] = np.linalg.solve(WV, rhs)
 
-            # normalize
-            P1 = np.conj(W[:, :, s])
-            P2 = np.sum(V[:, s, :, :] * W[:, None, :, s], axis=-1)
-            W[:, :, s] /= np.sqrt(
-               np.sum(P1 * P2, axis=1)
-               )[:, None]
-=======
             WV = np.matmul(W_H, V[:,s,:,:])
             rhs = I[None,:,s][[0] * WV.shape[0],:]
             W[:,:,s] = np.linalg.solve(WV, rhs)
@@ -136,7 +118,6 @@
             W[:,:,s] /= np.sqrt(
                     np.sum(P1 * P2, axis=1)
                     )[:,None]
->>>>>>> bb423530
 
     demix(Y, X, W)
 
