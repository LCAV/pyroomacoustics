import os, tarfile, bz2, requests

try:
    from urllib.request import urlopen
except ImportError:
    from urllib import urlopen

def download_uncompress(url, path='.', compression=None):
    '''
    This functions download and uncompress on the fly a file
    of type tar, tar.gz, tar.bz2.
<<<<<<< HEAD
=======

>>>>>>> eab84fe5
    Parameters
    ----------
    url: str
        The URL of the file
    path: str, optional
        The path where to uncompress the file
    compression: str, optional
        The compression type (one of 'bz2', 'gz', 'tar'), infered from url
        if not provided
    '''

    # infer compression from url
    if compression is None:
        compression = os.path.splitext(url)[1][1:]

    # check compression format and set mode
    if compression in ['gz', 'bz2']:
        mode = 'r|' + compression
    elif compression == 'tar':
        mode = 'r:'
    else:
        raise ValueError('The file must be of type tar/gz/bz2.')

    # download and untar/uncompress at the same time
    stream = urlopen(url)
    tf = tarfile.open(fileobj=stream, mode=mode)
    tf.extractall(path)<|MERGE_RESOLUTION|>--- conflicted
+++ resolved
@@ -9,10 +9,7 @@
     '''
     This functions download and uncompress on the fly a file
     of type tar, tar.gz, tar.bz2.
-<<<<<<< HEAD
-=======
 
->>>>>>> eab84fe5
     Parameters
     ----------
     url: str
@@ -39,4 +36,4 @@
     # download and untar/uncompress at the same time
     stream = urlopen(url)
     tf = tarfile.open(fileobj=stream, mode=mode)
-    tf.extractall(path)+    tf.extractall(path)
