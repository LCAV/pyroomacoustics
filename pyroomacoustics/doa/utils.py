"""
This module contains useful functions to compute distances and errors on on
circles and spheres.
"""
from __future__ import division

import numpy as np


def circ_dist(azimuth1, azimuth2, r=1.0):
    """
    Returns the shortest distance between two points on a circle

    Parameters
    ----------
    azimuth1:
        azimuth of point 1
    azimuth2:
        azimuth of point 2
    r: optional
        radius of the circle (Default 1)
    """
    return np.arccos(np.cos(azimuth1 - azimuth2))


def great_circ_dist(r, colatitude1, azimuth1, colatitude2, azimuth2):
    """
    calculate great circle distance for points located on a sphere

    Parameters
    ----------
    r: radius of the sphere
    colatitude1: colatitude of point 1
    azimuth1: azimuth of point 1
    colatitude2: colatitude of point 2
    azimuth2: azimuth of point 2

    Returns
    -------
    float or ndarray
        great-circle distance
    """
    d_azimuth = np.abs(azimuth1 - azimuth2)
    dist = r * np.arctan2(
        np.sqrt(
            (np.sin(colatitude2) * np.sin(d_azimuth)) ** 2
            + (
                np.sin(colatitude1) * np.cos(colatitude2)
                - np.cos(colatitude1) * np.sin(colatitude2) * np.cos(d_azimuth)
            )
            ** 2
        ),
        np.cos(colatitude1) * np.cos(colatitude2)
        + np.sin(colatitude1) * np.sin(colatitude2) * np.cos(d_azimuth),
    )
    return dist


<<<<<<< HEAD
def cart2spher(vectors):
    """
    Parameters
    ----------
    vectors: array_like, shape (3, n_vectors)
        The vectors to transform

    Returns
    r: numpy.ndarray, shape (n_vectors,)
        The length of the vectors
    azimuth: numpy.ndarray, shape (n_vectors,)
        The azimuth of the vectors
    colatitude: numpy.ndarray, shape (n_vectors,)
        The colatitude of the vectors
    """

    r = np.linalg.norm(vectors, axis=0)

    azimuth = np.arctan2(vectors[1], vectors[0])
    colatitude = np.arctan2(np.linalg.norm(vectors[:2], axis=0), vectors[2])

    return r, azimuth, colatitude


def spher2cart(r, azimuth, colatitude):
=======
def spher2cart(azimuth, colatitude=None, r=1, degrees=False):
>>>>>>> a4f69b3c
    """
    Convert a spherical point to cartesian coordinates.

    Parameters
    ----------
    r:
        radius
    azimuth:
        azimuth
    colatitude:
        colatitude

    Returns
    -------
    ndarray
        An ndarray containing the Cartesian coordinates of the points as its columns.
    """

    if degrees:
        azimuth = np.radians(azimuth)
        if colatitude is not None:
            colatitude = np.radians(colatitude)

    if colatitude is None:
        # default to XY plane
        colatitude = np.pi / 2
        if hasattr(azimuth, "__len__"):
            colatitude = np.ones(len(azimuth)) * colatitude

    # convert to cartesian
    x = r * np.cos(azimuth) * np.sin(colatitude)
    y = r * np.sin(azimuth) * np.sin(colatitude)
    z = r * np.cos(colatitude)
    return np.array([x, y, z])


def polar_distance(x1, x2):
    """
    Given two arrays of numbers x1 and x2, pairs the cells that are the
    closest and provides the pairing matrix index: x1(index(1,:)) should be as
    close as possible to x2(index(2,:)). The function outputs the average of
    the absolute value of the differences abs(x1(index(1,:))-x2(index(2,:))).

    Parameters
    ----------
    x1:
        vector 1
    x2:
        vector 2

    Returns
    -------
    d:
        minimum distance between d
    index:
        the permutation matrix
    """
    x1 = np.reshape(x1, (1, -1), order="F")
    x2 = np.reshape(x2, (1, -1), order="F")
    N1 = x1.size
    N2 = x2.size
    diffmat = np.arccos(np.cos(x1 - np.reshape(x2, (-1, 1), order="F")))
    min_N1_N2 = np.min([N1, N2])
    index = np.zeros((min_N1_N2, 2), dtype=int)
    if min_N1_N2 > 1:
        for k in range(min_N1_N2):
            d2 = np.min(diffmat, axis=0)
            index2 = np.argmin(diffmat, axis=0)
            index1 = np.argmin(d2)
            index2 = index2[index1]
            index[k, :] = [index1, index2]
            diffmat[index2, :] = float("inf")
            diffmat[:, index1] = float("inf")
        d = np.mean(np.arccos(np.cos(x1[:, index[:, 0]] - x2[:, index[:, 1]])))
    else:
        d = np.min(diffmat)
        index = np.argmin(diffmat)
        if N1 == 1:
            index = np.array([1, index])
        else:
            index = np.array([index, 1])
    return d, index<|MERGE_RESOLUTION|>--- conflicted
+++ resolved
@@ -56,7 +56,6 @@
     return dist
 
 
-<<<<<<< HEAD
 def cart2spher(vectors):
     """
     Parameters
@@ -65,12 +64,13 @@
         The vectors to transform
 
     Returns
-    r: numpy.ndarray, shape (n_vectors,)
-        The length of the vectors
+    -------
     azimuth: numpy.ndarray, shape (n_vectors,)
         The azimuth of the vectors
     colatitude: numpy.ndarray, shape (n_vectors,)
         The colatitude of the vectors
+    r: numpy.ndarray, shape (n_vectors,)
+        The length of the vectors
     """
 
     r = np.linalg.norm(vectors, axis=0)
@@ -78,24 +78,23 @@
     azimuth = np.arctan2(vectors[1], vectors[0])
     colatitude = np.arctan2(np.linalg.norm(vectors[:2], axis=0), vectors[2])
 
-    return r, azimuth, colatitude
+    return azimuth, colatitude, r
 
 
-def spher2cart(r, azimuth, colatitude):
-=======
 def spher2cart(azimuth, colatitude=None, r=1, degrees=False):
->>>>>>> a4f69b3c
     """
     Convert a spherical point to cartesian coordinates.
 
     Parameters
     ----------
-    r:
-        radius
     azimuth:
         azimuth
     colatitude:
         colatitude
+    r:
+        radius
+    degrees:
+        Returns values in degrees instead of radians if set to ``True``
 
     Returns
     -------
