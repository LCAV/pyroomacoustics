from __future__ import division, print_function

import numpy as np
from scipy import linalg as la

<<<<<<< HEAD
from .doa import *
=======
from .doa import DOA
>>>>>>> 0ccf8ae0
from .tools_fri_doa_plane import (
    cov_mtx_est,
    extract_off_diag,
    make_G,
    make_GtG_and_inv,
    polar2cart,
    pt_src_recon_multiband,
)

# import numpy as np


class FRIDA(DOA):
    """
    Implements the FRI-based direction of arrival finding algorithm [FRIDA]_.

    .. note:: Run locate_sources() to apply the CSSM algorithm.

    Parameters
    ----------
    L: ndarray
        Contains the locations of the microphones in the columns
    fs: int or float
        Sampling frequency
    nfft: int
        FFT size
    max_four: int
        Maximum order of the Fourier or spherical harmonics expansion
    c: float, optional
        Speed of sound
    num_src: int, optional
        The number of sources to recover (default 1)
    G_iter: int
        Number of mapping matrix refinement iterations in recovery algorithm (default 1)
    max_ini: int, optional
        Number of random initializations to use in recovery algorithm (default 5)
    n_rot: int, optional
        Number of random rotations to apply before recovery algorithm (default 10)
    noise_level: float, optional
        Noise level in the visibility measurements, if available (default 1e-10)
    stopping: str, optional
        Stopping criteria for the recovery algorithm. Can be max iterations or noise level (default max_iter)
    stft_noise_floor: float
        The noise floor in the STFT measurements, if available (default 0)
    stft_noise_margin: float
        When this, along with stft_noise_floor is set, we only pick frames with at least
        stft_noise_floor * stft_noise_margin power
    signal_type: str
        Which type of measurements to use:

        - 'visibility': Cross correlation measurements
        - 'raw': Microphone signals
    use_lu: bool, optional
        Whether to use LU decomposition for efficiency
    verbose: bool, optional
        Whether to output intermediate result for debugging purposes
    symb: bool, optional
        Whether enforce the symmetry on the reconstructed uniform samples of sinusoids b

    References
    ----------

    .. [FRIDA] H. Pan, R. Scheibler, E. Bezzam, I. Dokmanic, and M. Vetterli, *FRIDA:
        FRI-based DOA estimation for arbitrary array layouts*, Proc. ICASSP,
        pp 3186-3190, 2017
    """

    def __init__(
        self,
        L,
        fs,
        nfft,
        max_four=None,
        c=343.0,
        num_src=1,
        G_iter=None,
        max_ini=5,
        n_rot=1,
        max_iter=50,
        noise_level=1e-10,
        low_rank_cleaning=False,
        stopping="max_iter",
        stft_noise_floor=0.0,
        stft_noise_margin=1.5,
        signal_type="visibility",
        use_lu=True,
        verbose=False,
        symb=True,
        use_cache=False,
        **kwargs
    ):
        DOA.__init__(self, L, fs, nfft, c=c, num_src=num_src, mode="far", **kwargs)

        # intialize some attributes
        self.visi_noisy_all = None
        self.alpha_recon = np.array(num_src, dtype=float)

        # These might be used to select high SNR frames for cross correlation computation
        self.stft_noise_floor = stft_noise_floor
        self.stft_noise_margin = stft_noise_margin

        # Set the number of updates of the mapping matrix
        self.max_four = max_four if max_four is not None else num_src + 1
        self.update_G = True if G_iter is not None and G_iter > 1 else False
        self.G_iter = G_iter if self.update_G else 1
        self.noise_level = noise_level
        self.max_ini = max_ini
        self.max_iter = max_iter
        self.low_rank_cleaning = (
            low_rank_cleaning  # This will impose low rank on corr matrix
        )
        self.stop_cri = stopping
        self.n_rot = n_rot
        self.use_lu = use_lu
        self.verbose = verbose
        self.symb = symb

        self.G = None

        self.mapping_dict = dict(use_cache=use_cache)

        # The type of measurement to use, can be 'visibility' (default) for the covariance
        # matrix, or 'raw' to use microphone signals directly
        self.signal_type = signal_type

    def _process(self, X):
        """
        Parameters
        ----------
        X: ndarray
            The STFT frames
        """

        if self.signal_type == "visibility":
            visi_noisy_all = self._visibilities(X)

            # stack as columns (NOT SUBTRACTING NOISELESS)
            self.visi_noisy_all = np.column_stack(visi_noisy_all)

            signal = self.visi_noisy_all

        elif self.signal_type == "raw":
            signal = self._raw_average(X)

        else:
            raise ValueError("Signal type can be 'visibility' or 'raw'.")

        # loop over all subbands
        self.num_freq = self.freq_bins.shape[0]

        if self.dim == 2:
            # build the G matrix if necessary
            if self.G is None:
                self.G = make_G(
                    self.L[0, :],
                    self.L[1, :],
                    2 * np.pi * self.freq_hz,
                    self.c,
                    self.max_four,
                    signal_type=self.signal_type,
                )
                self.GtG, self.GtG_inv = make_GtG_and_inv(self.G)

            # reconstruct point sources with FRI
            self.azimuth_recon, self.alpha_recon = pt_src_recon_multiband(
                signal,
                self.L[0, :],
                self.L[1, :],
                2 * np.pi * self.freq_hz,
                self.c,
                self.num_src,
                self.max_four,
                self.noise_level,
                self.max_ini,
                max_iter=self.max_iter,
                update_G=self.update_G,
                G_iter=self.G_iter,
                verbose=False,
                signal_type=self.signal_type,
                G_lst=self.G,
                GtG_lst=self.GtG,
                GtG_inv_lst=self.GtG_inv,
            )

        elif self.dim == 3:
            raise ValueError("3D reconstruction is not yet available with FRIDA.")

    def _raw_average(self, X):
        """Correct the time rotation and average the raw microphone signal"""
        phaser = np.exp(
            -1j
            * 2
            * np.pi
            * self.freq_hz[:, None]
            * np.arange(X.shape[2])
            * self.nfft
            / self.fs
        )

        return np.mean(X[:, self.freq_bins, :] * phaser, axis=2)

    def _visibilities(self, X):
        visi_noisy_all = []
        for band_count in range(self.num_freq):
            # Estimate the covariance matrix and extract off-diagonal entries
            fn = self.freq_bins[band_count]
            energy = np.var(X[:, fn, :], axis=0)
            I = np.where(energy > self.stft_noise_margin * self.stft_noise_floor)
            R = cov_mtx_est(X[:, fn, I[0]])

            # impose low rank constraint
            if self.low_rank_cleaning:
                w, vl = la.eigh(R)
                w = np.abs(w)
                k = self.num_src
                sigma = w.min()  # estimate the noise by minimum statistics
                Rhat = np.dot(
                    vl[:, -k:] * (w[None, -k:] - sigma), np.conj(vl[:, -k:].T)
                )
            else:
                Rhat = R

            visi_noisy = extract_off_diag(Rhat)
            visi_noisy_all.append(visi_noisy)

        return visi_noisy_all

    def _gen_dirty_img(self):
        """
        Compute the dirty image associated with the given measurements. Here the Fourier transform
        that is not measured by the microphone array is taken as zero.
        :return:
        """

        sound_speed = self.c
        num_mic = self.M

        if self.dim == 2:
            x_plt, y_plt = polar2cart(1, self.grid.azimuth)
            img = np.zeros(self.grid.n_points, dtype=complex)

            pos_mic_x = self.L[0, :]
            pos_mic_y = self.L[1, :]
            for i in range(self.num_freq):
                visi = self.visi_noisy_all[:, i]
                omega_band = 2 * np.pi * self.freq_hz[i]

                pos_mic_x_normalised = pos_mic_x / (sound_speed / omega_band)
                pos_mic_y_normalised = pos_mic_y / (sound_speed / omega_band)

                count_visi = 0
                for q in range(num_mic):
                    p_x_outer = pos_mic_x_normalised[q]
                    p_y_outer = pos_mic_y_normalised[q]
                    for qp in range(num_mic):
                        if not q == qp:
                            p_x_qqp = p_x_outer - pos_mic_x_normalised[qp]  # a scalar
                            p_y_qqp = p_y_outer - pos_mic_y_normalised[qp]  # a scalar
                            # <= the negative sign converts DOA to propagation vector
                            img += visi[count_visi] * np.exp(
                                -1j * (p_x_qqp * x_plt + p_y_qqp * y_plt)
                            )
                            count_visi += 1

            return img / (num_mic * (num_mic - 1))

        elif self.dim == 3:
            raise ValueError("3D reconstruction is not yet available with FRIDA.")


# -------------MISC--------------#

# def polar2cart(rho, phi):
#     """
#     convert from polar to cartesian coordinates
#     :param rho: radius
#     :param phi: azimuth
#     :return:
#     """
#     x = rho * np.cos(phi)
#     y = rho * np.sin(phi)
#     return x, y<|MERGE_RESOLUTION|>--- conflicted
+++ resolved
@@ -3,11 +3,7 @@
 import numpy as np
 from scipy import linalg as la
 
-<<<<<<< HEAD
-from .doa import *
-=======
 from .doa import DOA
->>>>>>> 0ccf8ae0
 from .tools_fri_doa_plane import (
     cov_mtx_est,
     extract_off_diag,
@@ -16,8 +12,6 @@
     polar2cart,
     pt_src_recon_multiband,
 )
-
-# import numpy as np
 
 
 class FRIDA(DOA):
