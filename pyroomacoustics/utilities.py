--- conflicted
+++ resolved
@@ -599,11 +599,7 @@
     bank_flat = np.zeros(N * filter_length)
 
     # separate delays in integer and fractional parts
-<<<<<<< HEAD
-    di = np.floor(delays).astype(int)
-=======
     di = np.floor(delays).astype(np.int64)
->>>>>>> df8af24c
     df = delays - di
 
     # broadcasting tricks to compute at once all the locations
