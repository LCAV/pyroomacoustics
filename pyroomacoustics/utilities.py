--- conflicted
+++ resolved
@@ -764,22 +764,6 @@
 """
 
 
-<<<<<<< HEAD
-    """
-    Compute azimuth and elevation angles for a given set of points 's1' and a singular point 'v2'
-    
-    Parameters
-    -----------
-    s1 : numpy array (n*3 for a set of n 3-D points, n*2 for a set of n 2-D points)
-    v2 : numpy array (1*3 for a 3-D point, 1*2 for a 2-D point)
-    
-    Returns
-    -----------
-    n*2 numpy array
-    azimuth and elevation angles 
-    
-    """
-=======
 def angle_function(s1, v2):
     """
     Compute azimuth and colatitude angles in radians for a given set of points `s1` and a singular point `v2`.
@@ -800,7 +784,6 @@
 
     if len(s1.shape) == 1:
         s1 = s1[np.newaxis, :] 
->>>>>>> 3be54ad0
 
     assert s1.shape[1] == v2.shape[0]
                                         
@@ -826,4 +809,4 @@
     # azimuth calculation (same for 2-D and 3-D)
     azimuth = np.arctan2((y_vals-y2), (x_vals-x2))
 
-    return np.hstack((azimuth, colatitude))+    return np.vstack((azimuth, colatitude)).T